--- conflicted
+++ resolved
@@ -33,18 +33,9 @@
 
     def __init__(self):
         mapper = routes.Mapper()
-<<<<<<< HEAD
-        # TODO(gundlach): EC2 RootController is replaced by this class;
-        # MetadataRequestHandlers isn't part of the EC2 API and thus can
-        # be dropped; and I'm leaving off CloudPipeRequestHandler until
-        # I hear that we need it.
+        mapper.connect("/", controller=self.versions)
         mapper.connect("/v1.0/{path_info:.*}", controller=rackspace.API())
         mapper.connect("/services/{path_info:.*}", controller=ec2.API())
-        super(API, self).__init__(mapper)
-=======
-        mapper.connect("/", controller=self.versions)
-        mapper.connect("/v1.0/{path_info:.*}", controller=rackspace.API())
-        mapper.connect("/ec2/{path_info:.*}", controller=ec2.API())
         super(API, self).__init__(mapper)
 
     @webob.dec.wsgify
@@ -56,5 +47,4 @@
         metadata = {
             "application/xml": {
                 "attributes": dict(version=["status", "id"])}}
-        return wsgi.Serializer(req.environ, metadata).to_content_type(response)
->>>>>>> d8861d04
+        return wsgi.Serializer(req.environ, metadata).to_content_type(response)