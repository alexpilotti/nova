# Copyright 2010 OpenStack LLC.
# All Rights Reserved.
#
#    Licensed under the Apache License, Version 2.0 (the "License"); you may
#    not use this file except in compliance with the License. You may obtain
#    a copy of the License at
#
#         http://www.apache.org/licenses/LICENSE-2.0
#
#    Unless required by applicable law or agreed to in writing, software
#    distributed under the License is distributed on an "AS IS" BASIS, WITHOUT
#    WARRANTIES OR CONDITIONS OF ANY KIND, either express or implied. See the
#    License for the specific language governing permissions and limitations
#    under the License.

import base64
import hashlib
import json
import traceback
from xml.dom import minidom

from webob import exc

from nova import compute
from nova import exception
from nova import flags
from nova import log as logging
from nova import wsgi
from nova import utils
from nova.api.openstack import common
from nova.api.openstack import faults
from nova.auth import manager as auth_manager
from nova.compute import instance_types
from nova.compute import power_state
import nova.api.openstack


LOG = logging.getLogger('server')


FLAGS = flags.FLAGS


def _translate_detail_keys(inst):
    """ Coerces into dictionary format, mapping everything to Rackspace-like
    attributes for return"""
    power_mapping = {
        None: 'build',
        power_state.NOSTATE: 'build',
        power_state.RUNNING: 'active',
        power_state.BLOCKED: 'active',
        power_state.SUSPENDED: 'suspended',
        power_state.PAUSED: 'paused',
        power_state.SHUTDOWN: 'active',
        power_state.SHUTOFF: 'active',
        power_state.CRASHED: 'error',
        power_state.FAILED: 'error'}
    inst_dict = {}

    mapped_keys = dict(status='state', imageId='image_id',
        flavorId='instance_type', name='display_name', id='id')

    for k, v in mapped_keys.iteritems():
        inst_dict[k] = inst[v]

    inst_dict['status'] = power_mapping[inst_dict['status']]
    inst_dict['addresses'] = dict(public=[], private=[])

    # grab single private fixed ip
    private_ips = utils.get_from_path(inst, 'fixed_ip/address')
    inst_dict['addresses']['private'] = private_ips

    # grab all public floating ips
    public_ips = utils.get_from_path(inst, 'fixed_ip/floating_ips/address')
    inst_dict['addresses']['public'] = public_ips

    # Return the metadata as a dictionary
    metadata = {}
    for item in inst['metadata']:
        metadata[item['key']] = item['value']
    inst_dict['metadata'] = metadata

    inst_dict['hostId'] = ''
    if inst['host']:
        inst_dict['hostId'] = hashlib.sha224(inst['host']).hexdigest()

    return dict(server=inst_dict)


def _translate_keys(inst):
    """ Coerces into dictionary format, excluding all model attributes
    save for id and name """
    return dict(server=dict(id=inst['id'], name=inst['display_name']))


class Controller(wsgi.Controller):
    """ The Server API controller for the OpenStack API """

    _serialization_metadata = {
        'application/xml': {
            "attributes": {
                "server": ["id", "imageId", "name", "flavorId", "hostId",
                           "status", "progress", "adminPass"]}}}

    def __init__(self):
        self.compute_api = compute.API()
        self._image_service = utils.import_object(FLAGS.image_service)
        super(Controller, self).__init__()

    def index(self, req):
        """ Returns a list of server names and ids for a given user """
        return self._items(req, entity_maker=_translate_keys)

    def detail(self, req):
        """ Returns a list of server details for a given user """
        return self._items(req, entity_maker=_translate_detail_keys)

    def _items(self, req, entity_maker):
        """Returns a list of servers for a given user.

        entity_maker - either _translate_detail_keys or _translate_keys
        """
        instance_list = self.compute_api.get_all(req.environ['nova.context'])
        limited_list = common.limited(instance_list, req)
        res = [entity_maker(inst)['server'] for inst in limited_list]
        return dict(servers=res)

    def show(self, req, id):
        """ Returns server details by server id """
        try:
            instance = self.compute_api.get(req.environ['nova.context'], id)
            return _translate_detail_keys(instance)
        except exception.NotFound:
            return faults.Fault(exc.HTTPNotFound())

    def delete(self, req, id):
        """ Destroys a server """
        try:
            self.compute_api.delete(req.environ['nova.context'], id)
        except exception.NotFound:
            return faults.Fault(exc.HTTPNotFound())
        return exc.HTTPAccepted()

    def create(self, req):
        """ Creates a new server for a given user """
        env = self._deserialize_create(req)
        if not env:
            return faults.Fault(exc.HTTPUnprocessableEntity())

        context = req.environ['nova.context']
        key_pairs = auth_manager.AuthManager.get_key_pairs(context)
        if not key_pairs:
            raise exception.NotFound(_("No keypairs defined"))
        key_pair = key_pairs[0]

        image_id = common.get_image_id_from_image_hash(self._image_service,
            context, env['server']['imageId'])
        kernel_id, ramdisk_id = self._get_kernel_ramdisk_from_image(
            req, image_id)

        # Metadata is a list, not a Dictionary, because we allow duplicate keys
        # (even though JSON can't encode this)
        # In future, we may not allow duplicate keys.
        # However, the CloudServers API is not definitive on this front,
        #  and we want to be compatible.
        metadata = []
        if env['server'].get('metadata'):
            for k, v in env['server']['metadata'].items():
                metadata.append({'key': k, 'value': v})

        personality = env['server'].get('personality', [])
        personality_files = self._get_personality_files(personality)

        instances = self.compute_api.create(
            context,
            instance_types.get_by_flavor_id(env['server']['flavorId']),
            image_id,
            kernel_id=kernel_id,
            ramdisk_id=ramdisk_id,
            display_name=env['server']['name'],
            display_description=env['server']['name'],
            key_name=key_pair['name'],
            key_data=key_pair['public_key'],
            metadata=metadata,
<<<<<<< HEAD
            personality_files=personality_files)
        return _translate_keys(instances[0])
=======
            onset_files=env.get('onset_files', []))

        server = _translate_keys(instances[0])
        password = "%s%s" % (server['server']['name'][:4],
                             utils.generate_password(12))
        server['server']['adminPass'] = password
        self.compute_api.set_admin_password(context, server['server']['id'],
                                            password)
        return server
>>>>>>> f93e424c

    def _deserialize_create(self, request):
        """
        Deserialize a create request

        Overrides normal behavior in the case of xml content
        """
        if request.content_type == "application/xml":
            deserializer = ServerCreateRequestXMLDeserializer()
            return deserializer.deserialize(request.body)
        else:
            return self._deserialize(request.body, request)

    def _get_personality_files(self, personality):
        """
        Create a list of personality files from the personality attribute

        At this time, personality_files must be formatted as a list of
        (file_path, file_content) pairs for compatibility with the
        underlying compute service.
        """
        personality_files = []
        for item in personality:
            try:
                path = item['path']
                contents = item['contents']
            except KeyError as key:
                expl = 'Bad personality format: missing %s' % key
                raise exc.HTTPBadRequest(explanation=expl)
            except TypeError:
                raise exc.HTTPBadRequest(explanation='Bad personality format')
            try:
                contents = base64.b64decode(contents)
            except TypeError:
                msg = 'Personality content for %s cannot be decoded' % path
                raise exc.HTTPBadRequest(explanation=msg)
            personality_files.append((path, contents))
        return personality_files

    def update(self, req, id):
        """ Updates the server name or password """
        inst_dict = self._deserialize(req.body, req)
        if not inst_dict:
            return faults.Fault(exc.HTTPUnprocessableEntity())

        ctxt = req.environ['nova.context']
        update_dict = {}
        if 'adminPass' in inst_dict['server']:
            update_dict['admin_pass'] = inst_dict['server']['adminPass']
            try:
                self.compute_api.set_admin_password(ctxt, id)
            except exception.TimeoutException, e:
                return exc.HTTPRequestTimeout()
        if 'name' in inst_dict['server']:
            update_dict['display_name'] = inst_dict['server']['name']
        try:
            self.compute_api.update(ctxt, id, **update_dict)
        except exception.NotFound:
            return faults.Fault(exc.HTTPNotFound())
        return exc.HTTPNoContent()

    def action(self, req, id):
        """Multi-purpose method used to reboot, rebuild, or
        resize a server"""

        actions = {
            'reboot':        self._action_reboot,
            'resize':        self._action_resize,
            'confirmResize': self._action_confirm_resize,
            'revertResize':  self._action_revert_resize,
            'rebuild':       self._action_rebuild,
            }

        input_dict = self._deserialize(req.body, req)
        for key in actions.keys():
            if key in input_dict:
                return actions[key](input_dict, req, id)
        return faults.Fault(exc.HTTPNotImplemented())

    def _action_confirm_resize(self, input_dict, req, id):
        try:
            self.compute_api.confirm_resize(req.environ['nova.context'], id)
        except Exception, e:
            LOG.exception(_("Error in confirm-resize %s"), e)
            return faults.Fault(exc.HTTPBadRequest())
        return exc.HTTPNoContent()

    def _action_revert_resize(self, input_dict, req, id):
        try:
            self.compute_api.revert_resize(req.environ['nova.context'], id)
        except Exception, e:
            LOG.exception(_("Error in revert-resize %s"), e)
            return faults.Fault(exc.HTTPBadRequest())
        return exc.HTTPAccepted()

    def _action_rebuild(self, input_dict, req, id):
        return faults.Fault(exc.HTTPNotImplemented())

    def _action_resize(self, input_dict, req, id):
        """ Resizes a given instance to the flavor size requested """
        try:
            if 'resize' in input_dict and 'flavorId' in input_dict['resize']:
                flavor_id = input_dict['resize']['flavorId']
                self.compute_api.resize(req.environ['nova.context'], id,
                        flavor_id)
            else:
                LOG.exception(_("Missing arguments for resize"))
                return faults.Fault(exc.HTTPUnprocessableEntity())
        except Exception, e:
            LOG.exception(_("Error in resize %s"), e)
            return faults.Fault(exc.HTTPBadRequest())
        return faults.Fault(exc.HTTPAccepted())

    def _action_reboot(self, input_dict, req, id):
        try:
            reboot_type = input_dict['reboot']['type']
        except Exception:
            raise faults.Fault(exc.HTTPNotImplemented())
        try:
            # TODO(gundlach): pass reboot_type, support soft reboot in
            # virt driver
            self.compute_api.reboot(req.environ['nova.context'], id)
        except:
            return faults.Fault(exc.HTTPUnprocessableEntity())
        return exc.HTTPAccepted()

    def lock(self, req, id):
        """
        lock the instance with id
        admin only operation

        """
        context = req.environ['nova.context']
        try:
            self.compute_api.lock(context, id)
        except:
            readable = traceback.format_exc()
            LOG.exception(_("Compute.api::lock %s"), readable)
            return faults.Fault(exc.HTTPUnprocessableEntity())
        return exc.HTTPAccepted()

    def unlock(self, req, id):
        """
        unlock the instance with id
        admin only operation

        """
        context = req.environ['nova.context']
        try:
            self.compute_api.unlock(context, id)
        except:
            readable = traceback.format_exc()
            LOG.exception(_("Compute.api::unlock %s"), readable)
            return faults.Fault(exc.HTTPUnprocessableEntity())
        return exc.HTTPAccepted()

    def get_lock(self, req, id):
        """
        return the boolean state of (instance with id)'s lock

        """
        context = req.environ['nova.context']
        try:
            self.compute_api.get_lock(context, id)
        except:
            readable = traceback.format_exc()
            LOG.exception(_("Compute.api::get_lock %s"), readable)
            return faults.Fault(exc.HTTPUnprocessableEntity())
        return exc.HTTPAccepted()

    def reset_network(self, req, id):
        """
        Reset networking on an instance (admin only).

        """
        context = req.environ['nova.context']
        try:
            self.compute_api.reset_network(context, id)
        except:
            readable = traceback.format_exc()
            LOG.exception(_("Compute.api::reset_network %s"), readable)
            return faults.Fault(exc.HTTPUnprocessableEntity())
        return exc.HTTPAccepted()

    def inject_network_info(self, req, id):
        """
        Inject network info for an instance (admin only).

        """
        context = req.environ['nova.context']
        try:
            self.compute_api.inject_network_info(context, id)
        except:
            readable = traceback.format_exc()
            LOG.exception(_("Compute.api::inject_network_info %s"), readable)
            return faults.Fault(exc.HTTPUnprocessableEntity())
        return exc.HTTPAccepted()

    def pause(self, req, id):
        """ Permit Admins to Pause the server. """
        ctxt = req.environ['nova.context']
        try:
            self.compute_api.pause(ctxt, id)
        except:
            readable = traceback.format_exc()
            LOG.exception(_("Compute.api::pause %s"), readable)
            return faults.Fault(exc.HTTPUnprocessableEntity())
        return exc.HTTPAccepted()

    def unpause(self, req, id):
        """ Permit Admins to Unpause the server. """
        ctxt = req.environ['nova.context']
        try:
            self.compute_api.unpause(ctxt, id)
        except:
            readable = traceback.format_exc()
            LOG.exception(_("Compute.api::unpause %s"), readable)
            return faults.Fault(exc.HTTPUnprocessableEntity())
        return exc.HTTPAccepted()

    def suspend(self, req, id):
        """permit admins to suspend the server"""
        context = req.environ['nova.context']
        try:
            self.compute_api.suspend(context, id)
        except:
            readable = traceback.format_exc()
            LOG.exception(_("compute.api::suspend %s"), readable)
            return faults.Fault(exc.HTTPUnprocessableEntity())
        return exc.HTTPAccepted()

    def resume(self, req, id):
        """permit admins to resume the server from suspend"""
        context = req.environ['nova.context']
        try:
            self.compute_api.resume(context, id)
        except:
            readable = traceback.format_exc()
            LOG.exception(_("compute.api::resume %s"), readable)
            return faults.Fault(exc.HTTPUnprocessableEntity())
        return exc.HTTPAccepted()

    def rescue(self, req, id):
        """Permit users to rescue the server."""
        context = req.environ["nova.context"]
        try:
            self.compute_api.rescue(context, id)
        except:
            readable = traceback.format_exc()
            LOG.exception(_("compute.api::rescue %s"), readable)
            return faults.Fault(exc.HTTPUnprocessableEntity())
        return exc.HTTPAccepted()

    def unrescue(self, req, id):
        """Permit users to unrescue the server."""
        context = req.environ["nova.context"]
        try:
            self.compute_api.unrescue(context, id)
        except:
            readable = traceback.format_exc()
            LOG.exception(_("compute.api::unrescue %s"), readable)
            return faults.Fault(exc.HTTPUnprocessableEntity())
        return exc.HTTPAccepted()

    def get_ajax_console(self, req, id):
        """ Returns a url to an instance's ajaxterm console. """
        try:
            self.compute_api.get_ajax_console(req.environ['nova.context'],
                int(id))
        except exception.NotFound:
            return faults.Fault(exc.HTTPNotFound())
        return exc.HTTPAccepted()

    def diagnostics(self, req, id):
        """Permit Admins to retrieve server diagnostics."""
        ctxt = req.environ["nova.context"]
        return self.compute_api.get_diagnostics(ctxt, id)

    def actions(self, req, id):
        """Permit Admins to retrieve server actions."""
        ctxt = req.environ["nova.context"]
        items = self.compute_api.get_actions(ctxt, id)
        actions = []
        # TODO(jk0): Do not do pre-serialization here once the default
        # serializer is updated
        for item in items:
            actions.append(dict(
                created_at=str(item.created_at),
                action=item.action,
                error=item.error))
        return dict(actions=actions)

    def _get_kernel_ramdisk_from_image(self, req, image_id):
        """Retrevies kernel and ramdisk IDs from Glance

        Only 'machine' (ami) type use kernel and ramdisk outside of the
        image.
        """
        # FIXME(sirp): Since we're retrieving the kernel_id from an
        # image_property, this means only Glance is supported.
        # The BaseImageService needs to expose a consistent way of accessing
        # kernel_id and ramdisk_id
        image = self._image_service.show(req.environ['nova.context'], image_id)

        if image['status'] != 'active':
            raise exception.Invalid(
                _("Cannot build from image %(image_id)s, status not active") %
                  locals())

        if image['disk_format'] != 'ami':
            return None, None

        try:
            kernel_id = image['properties']['kernel_id']
        except KeyError:
            raise exception.NotFound(
                _("Kernel not found for image %(image_id)s") % locals())

        try:
            ramdisk_id = image['properties']['ramdisk_id']
        except KeyError:
            raise exception.NotFound(
                _("Ramdisk not found for image %(image_id)s") % locals())

        return kernel_id, ramdisk_id


class ServerCreateRequestXMLDeserializer(object):
    """
    Deserializer to handle xml-formatted server create requests.

    Handles standard server attributes as well as optional metadata
    and personality attributes
    """

    def deserialize(self, string):
        """Deserialize an xml-formatted server create request"""
        dom = minidom.parseString(string)
        server = self._extract_server(dom)
        return {'server': server}

    def _extract_server(self, node):
        """Marshal the server attribute of a parsed request"""
        server = {}
        server_node = self._find_first_child_named(node, 'server')
        for attr in ["name", "imageId", "flavorId"]:
            server[attr] = server_node.getAttribute(attr)
        metadata = self._extract_metadata(server_node)
        if metadata is not None:
            server["metadata"] = metadata
        personality = self._extract_personality(server_node)
        if personality is not None:
            server["personality"] = personality
        return server

    def _extract_metadata(self, server_node):
        """Marshal the metadata attribute of a parsed request"""
        metadata_node = self._find_first_child_named(server_node, "metadata")
        if metadata_node is None:
            return None
        metadata = {}
        for meta_node in metadata_node.childNodes:
            key = meta_node.getAttribute("key")
            metadata[key] = self._extract_text(meta_node)
        return metadata

    def _extract_personality(self, server_node):
        """Marshal the personality attribute of a parsed request"""
        personality_node = \
                self._find_first_child_named(server_node, "personality")
        if personality_node is None:
            return None
        personality = []
        for file_node in personality_node.childNodes:
            item = {}
            if file_node.hasAttribute("path"):
                item["path"] = file_node.getAttribute("path")
            item["contents"] = self._extract_text(file_node)
            personality.append(item)
        return personality

    def _find_first_child_named(self, parent, name):
        """Search a nodes children for the first child with a given name"""
        for node in parent.childNodes:
            if node.nodeName == name:
                return node
        return None

    def _extract_text(self, node):
        """Get the text field contained by the given node"""
        if len(node.childNodes) == 1:
            child = node.childNodes[0]
            if child.nodeType == child.TEXT_NODE:
                return child.nodeValue
        return ""<|MERGE_RESOLUTION|>--- conflicted
+++ resolved
@@ -182,11 +182,7 @@
             key_name=key_pair['name'],
             key_data=key_pair['public_key'],
             metadata=metadata,
-<<<<<<< HEAD
             personality_files=personality_files)
-        return _translate_keys(instances[0])
-=======
-            onset_files=env.get('onset_files', []))
 
         server = _translate_keys(instances[0])
         password = "%s%s" % (server['server']['name'][:4],
@@ -195,7 +191,6 @@
         self.compute_api.set_admin_password(context, server['server']['id'],
                                             password)
         return server
->>>>>>> f93e424c
 
     def _deserialize_create(self, request):
         """
