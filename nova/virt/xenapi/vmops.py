--- conflicted
+++ resolved
@@ -193,32 +193,6 @@
         """Refactored out the common code of many methods that receive either
         a vm name or a vm instance, and want a vm instance in return.
         """
-<<<<<<< HEAD
-        vm = None
-        #assume instance_or_vm is an instance object
-        try:
-            instance_name = instance_or_vm.name
-        except (AttributeError, KeyError):
-            if isinstance(instance_or_vm, (int, long)):
-                ctx = context.get_admin_context()
-                instance_obj = db.instance_get(ctx, instance_or_vm)
-                instance_name = instance_obj.name
-            else:
-                instance_name = instance_or_vm
-        #try to lookup instance
-        vm = VMHelper.lookup(self._session, instance_name)
-        #if vm=None might be a VM ref
-        if vm == None:
-            vm_rec = self._session.get_xenapi().VM.get_record(instance_or_vm)
-            if vm_rec != None:
-                #found - it is a vm ref
-                return instance_or_vm
-        else:
-            return vm
-        #if we end up here instance_or_vm is neither an instance id or VM ref
-        raise exception.NotFound(
-                        _('Instance not present %s') % instance_name)
-=======
         # if instance_or_vm is a string it must be opaque ref or instance name
         if isinstance(instance_or_vm, basestring):
             obj = None
@@ -227,23 +201,14 @@
                 obj = self._session.get_xenapi().VM.get_record(instance_or_vm)
                 return instance_or_vm
             except self.XenAPI.Failure:
-                # wasn't an opaque ref, must be an instance name
+                # wasn't an opaque ref, can be an instance name
                 instance_name = instance_or_vm
 
         # if instance_or_vm is an int/long it must be instance id
         elif isinstance(instance_or_vm, (int, long)):
             ctx = context.get_admin_context()
-            try:
-                instance_obj = db.instance_get(ctx, instance_or_vm)
-                instance_name = instance_obj.name
-            except exception.NotFound:
-                # The unit tests screw this up, as they use an integer for
-                # the vm name. I'd fix that up, but that's a matter for
-                # another bug report. So for now, just try with the passed
-                # value
-                instance_name = instance_or_vm
-
-        # otherwise instance_or_vm is an instance object
+            instance_obj = db.instance_get(ctx, instance_or_vm)
+            instance_name = instance_obj.name
         else:
             instance_name = instance_or_vm.name
         vm_ref = VMHelper.lookup(self._session, instance_name)
@@ -251,7 +216,6 @@
             raise exception.NotFound(
                             _('Instance not present %s') % instance_name)
         return vm_ref
->>>>>>> b238805d
 
     def _acquire_bootlock(self, vm):
         """Prevent an instance from booting"""
