--- conflicted
+++ resolved
@@ -901,7 +901,6 @@
         the security group."""
         raise NotImplementedError()
 
-<<<<<<< HEAD
     def setup_basic_filtering(self, instance):
         """Create rules to block spoofing and allow dhcp.
 
@@ -910,12 +909,11 @@
 
         """
         raise NotImplementedError()
-=======
+
     def _ra_server_for_instance(self, instance):
         network = db.network_get_by_instance(context.get_admin_context(),
                                              instance['id'])
         return network['ra_server']
->>>>>>> d4f77e1c
 
 
 class NWFilterFirewall(FirewallDriver):
