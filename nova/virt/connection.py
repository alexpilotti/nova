# vim: tabstop=4 shiftwidth=4 softtabstop=4

# Copyright 2010 United States Government as represented by the
# Administrator of the National Aeronautics and Space Administration.
# All Rights Reserved.
# Copyright (c) 2010 Citrix Systems, Inc.
#
#    Licensed under the Apache License, Version 2.0 (the "License"); you may
#    not use this file except in compliance with the License. You may obtain
#    a copy of the License at
#
#         http://www.apache.org/licenses/LICENSE-2.0
#
#    Unless required by applicable law or agreed to in writing, software
#    distributed under the License is distributed on an "AS IS" BASIS, WITHOUT
#    WARRANTIES OR CONDITIONS OF ANY KIND, either express or implied. See the
#    License for the specific language governing permissions and limitations
#    under the License.

"""Abstraction of the underlying virtualization API"""

import logging
import sys

from nova import flags
from nova.virt import fake
from nova.virt import libvirt_conn
from nova.virt import xenapi


FLAGS = flags.FLAGS


def get_connection(read_only=False):
<<<<<<< HEAD
    """Returns a connection to the underlying virtualization API
    
    The read_only parameter is passed through to the underlying API's
    get_connection() method if applicable
    """
=======
    """Returns an object representing the connection to a virtualization
    platform.  This could be nova.virt.fake.FakeConnection in test mode,
    a connection to KVM or QEMU via libvirt, or a connection to XenServer
    or Xen Cloud Platform via XenAPI.

    Any object returned here must conform to the interface documented by
    FakeConnection.
    """

>>>>>>> 5f14a795
    # TODO(termie): maybe lazy load after initial check for permissions
    # TODO(termie): check whether we can be disconnected
    t = FLAGS.connection_type
    if t == 'fake':
        conn = fake.get_connection(read_only)
    elif t == 'libvirt':
        conn = libvirt_conn.get_connection(read_only)
    elif t == 'xenapi':
        conn = xenapi.get_connection(read_only)
    else:
        raise Exception('Unknown connection type "%s"' % t)

    if conn is None:
        logging.error('Failed to open connection to the hypervisor')
        sys.exit(1)
    return conn<|MERGE_RESOLUTION|>--- conflicted
+++ resolved
@@ -32,13 +32,6 @@
 
 
 def get_connection(read_only=False):
-<<<<<<< HEAD
-    """Returns a connection to the underlying virtualization API
-    
-    The read_only parameter is passed through to the underlying API's
-    get_connection() method if applicable
-    """
-=======
     """Returns an object representing the connection to a virtualization
     platform.  This could be nova.virt.fake.FakeConnection in test mode,
     a connection to KVM or QEMU via libvirt, or a connection to XenServer
@@ -47,8 +40,6 @@
     Any object returned here must conform to the interface documented by
     FakeConnection.
     """
-
->>>>>>> 5f14a795
     # TODO(termie): maybe lazy load after initial check for permissions
     # TODO(termie): check whether we can be disconnected
     t = FLAGS.connection_type
