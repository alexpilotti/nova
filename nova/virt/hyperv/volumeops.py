# vim: tabstop=4 shiftwidth=4 softtabstop=4

# Copyright 2012 Pedro Navarro Perez
# All Rights Reserved.
#
#    Licensed under the Apache License, Version 2.0 (the "License"); you may
#    not use this file except in compliance with the License. You may obtain
#    a copy of the License at
#
#         http://www.apache.org/licenses/LICENSE-2.0
#
#    Unless required by applicable law or agreed to in writing, software
#    distributed under the License is distributed on an "AS IS" BASIS, WITHOUT
#    WARRANTIES OR CONDITIONS OF ANY KIND, either express or implied. See the
#    License for the specific language governing permissions and limitations
#    under the License.

"""
Management class for Storage-related functions (attach, detach, etc).
"""
from nova import flags
from nova import log as logging
from nova import utils
from _winreg import (HKEY_LOCAL_MACHINE, KEY_ALL_ACCESS,
                     OpenKey, CloseKey, QueryValueEx)
<<<<<<< HEAD
from nova.openstack.common import cfg
=======
from nova.virt import driver
>>>>>>> 8d7fc81f
from nova.virt.hyperv import baseops
import constants

LOG = logging.getLogger(__name__)
<<<<<<< HEAD

hyper_volumeops_opts = [
    cfg.StrOpt('hyperv_attaching_volume_retry_count',
               default=10,
               help='The number of times we retry on attaching volume '),
    cfg.StrOpt('hyperv_wait_between_attach_retry',
               default=5,
               help='The seconds to wait between an volume attachment attempt'),
    ]

FLAGS = flags.FLAGS
FLAGS.register_opts(hyper_volumeops_opts)


=======
FLAGS = flags.FLAGS

>>>>>>> 8d7fc81f
class VolumeOps(baseops.BaseOps):
    """
    Management class for Volume-related tasks
    """

<<<<<<< HEAD
    def __init__(self, wmi, vmutils, driver, block_device, time):
        super(VolumeOps, self).__init__(wmi)
=======
    def __init__(self, wmi, vmutils, block_device, time):
        super(VolumeOps, self).__init__(wmi)
        
        self._vmutils = vmutils
        self._block_device = block_device
        self._time = time
        self._initiator = None
        self._conn_wmi = wmi.WMI(moniker='//./root/wmi')
        self._default_root_device = 'vda'
>>>>>>> 8d7fc81f
        
        self._vmutils = vmutils
        self._driver = driver
        self._block_device = block_device
        self._time = time
        self._initiator = None
        self._conn_wmi = wmi.WMI(moniker='//./root/wmi')
        self._default_root_device = 'vda'
        self._attaching_volume_retry_count = FLAGS.hyperv_attaching_volume_retry_count
        self._wait_between_attach_retry = FLAGS.hyperv_wait_between_attach_retry
                
    def attach_boot_volume(self, block_device_info, vm_name):
        """Attach the boot volume to the IDE controller"""
        LOG.debug(_("block device info: %s"),block_device_info)
        ebs_root = driver.block_device_info_get_mapping(block_device_info)[0]
        connection_info = ebs_root['connection_info']
        data = connection_info['data']
        target_lun = data['target_lun']
        target_iqn = data['target_iqn']
        target_portal = data['target_portal']
        self._login_storage_target(target_lun, target_iqn, target_portal)
        try:
            #Getting the mounted disk
            mounted_disk = self._get_mounted_disk_from_lun(target_iqn, target_lun)
            #Attach to IDE controller
            #Find the IDE controller for the vm.
            vms = self._conn.MSVM_ComputerSystem(ElementName=vm_name)
            vm = vms[0]
            vmsettings = vm.associators(
                    wmi_result_class='Msvm_VirtualSystemSettingData')
            rasds = vmsettings[0].associators(
                    wmi_result_class='MSVM_ResourceAllocationSettingData')
            ctrller = [r for r in rasds
                       if r.ResourceSubType == 'Microsoft Emulated IDE Controller'\
                       and r.Address == "0"]
            #Attaching to the same slot as the VHD disk file
            self._attach_volume_to_controller(ctrller, 0, mounted_disk, vm)
        except Exception as exn:
            LOG.exception(_('Attach boot from volume failed: %s'), exn)
            self._logout_storage_target(target_iqn)
            raise Exception(_('Unable to attach boot volume to instance %s')
                % vm_name)

    def _volume_in_mapping(self, mount_device, block_device_info):
        block_device_list = [self._block_device.strip_dev(vol['mount_device'])
                             for vol in
                             driver.block_device_info_get_mapping(
                                 block_device_info)]
        swap = driver.block_device_info_get_swap(block_device_info)
        if driver.swap_is_usable(swap):
            block_device_list.append(
                self._block_device.strip_dev(swap['device_name']))
        block_device_list += [self._block_device.strip_dev(ephemeral['device_name'])
                              for ephemeral in
                              driver.block_device_info_get_ephemerals(
                                  block_device_info)]

        LOG.debug(_("block_device_list %s"), block_device_list)
        return self._block_device.strip_dev(mount_device) in block_device_list
    
    def attach_volume(self, connection_info, instance_name, mountpoint):
        """Attach a volume to the SCSI controller"""
        LOG.debug(_("Attach_volume: %(connection_info)s, %(instance_name)s,"
        " %(mountpoint)s") % locals())
        data = connection_info['data']
        target_lun = data['target_lun']
        target_iqn = data['target_iqn']
        target_portal = data['target_portal']
        self._login_storage_target(target_lun, target_iqn, target_portal)
        try:
            #Getting the mounted disk
            mounted_disk = self._get_mounted_disk_from_lun(target_iqn, target_lun)
            #Find the SCSI controller for the vm
            vms = self._conn.MSVM_ComputerSystem(ElementName=instance_name)
            vm = vms[0]
            vmsettings = vm.associators(
                    wmi_result_class='Msvm_VirtualSystemSettingData')
            rasds = vmsettings[0].associators(
                    wmi_result_class='MSVM_ResourceAllocationSettingData')
            ctrller = [r for r in rasds
                       if r.ResourceSubType == 'Microsoft Synthetic SCSI Controller']
            self._attach_volume_to_controller(ctrller, self._get_free_controller_slot(ctrller[0]), 
                                              mounted_disk, vm)
        except Exception as exn:
            LOG.exception(_('Attach volume failed: %s'), exn)
            self._logout_storage_target(target_iqn)
            raise Exception(_('Unable to attach volume to instance %s')
                % instance_name)
           
    def _attach_volume_to_controller(self, controller, address, mounted_disk, instance):
        """Attach a volume to a controller """
        #Find the default disk drive object for the vm and clone it.
        diskdflt = self._conn.query(
                "SELECT * FROM Msvm_ResourceAllocationSettingData \
                WHERE ResourceSubType LIKE 'Microsoft Physical Disk Drive'\
                AND InstanceID LIKE '%Default%'")[0]
        diskdrive = self._vmutils.clone_wmi_obj(self._conn,
                'Msvm_ResourceAllocationSettingData', diskdflt)
        diskdrive.Address = address
        diskdrive.Parent = controller[0].path_()
        diskdrive.HostResource = [mounted_disk[0].path_()]
        new_resources = self._vmutils.add_virt_resource(self._conn, diskdrive, instance)
        if new_resources is None:
            raise Exception(_('Failed to add volume to VM %s'),
                                             instance)
    
    def _login_storage_target (self, target_lun, target_iqn, target_portal):
        """Add target portal, list targets and logins to the target"""
        separator = target_portal.find(':')
        target_address = target_portal[:separator]
        target_port = target_portal[separator + 1:]
        #Adding target portal to iscsi initiator. Sending targets
        utils.execute('iscsicli.exe', 'AddTargetPortal', target_address, target_port, '*',
					  '*', '*', '*', '*', '*', '*', '*', '*', '*', '*', '*', close_fds=False)
        #Listing targets
        utils.execute('iscsicli.exe', 'LisTargets', close_fds=False)
        #Sending login
        utils.execute('iscsicli.exe', 'qlogintarget', target_iqn, close_fds=False)
        #Waiting the disk to be mounted. Research this
<<<<<<< HEAD
        self._time.sleep(self._wait_between_attach_retry)
=======
        self._time.sleep(2)	
>>>>>>> 8d7fc81f
        
    def _get_free_controller_slot (self, scsi_controller):
        #Getting volumes mounted in the SCSI controller
        volumes = self._conn.query(
                "SELECT * FROM Msvm_ResourceAllocationSettingData \
                WHERE ResourceSubType LIKE 'Microsoft Physical Disk Drive'\
                AND Parent = '" + scsi_controller.path_() + "'")
        #Slots starts from 0, so the lenght of the disks gives us the free slot
        return len (volumes)
        
    def detach_volume(self, connection_info, instance_name, mountpoint):
        """Dettach a volume to the SCSI controller"""
        LOG.debug(_("Detach_volume: %(connection_info)s, %(instance_name)s,"
        " %(mountpoint)s") % locals())
        data = connection_info['data']
        target_lun = data['target_lun']
        target_iqn = data['target_iqn']
        #Getting the mounted disk
        mounted_disk = self._get_mounted_disk_from_lun(target_iqn, target_lun)
        physical_list = self._conn.query(
                "SELECT * FROM Msvm_ResourceAllocationSettingData \
                WHERE ResourceSubType LIKE 'Microsoft Physical Disk Drive'")
        physical_disk = 0
        for phydisk in physical_list:
            host_resource_list = phydisk.HostResource
            if host_resource_list == None:
                continue
            host_resource = str(host_resource_list[0].lower())
            mounted_disk_path = str(mounted_disk[0].path_().lower())
            LOG.debug(_("Mounted disk to detach is: %s"), mounted_disk_path)
            LOG.debug(_("host_resource disk detached is: %s"), host_resource)   
            if host_resource == mounted_disk_path:
                physical_disk = phydisk
        LOG.debug(_("Physical disk detached is: %s"), physical_disk)           
        vms = self._conn.MSVM_ComputerSystem(ElementName=instance_name)
        vm = vms[0]
        remove_result = self._vmutils.remove_virt_resource(self._conn, physical_disk, vm)
        if remove_result is False:
            raise Exception(_('Failed to remove volume from VM %s'), instance_name)
        #Sending logout
        initiator_session = self._conn_wmi.query(
                "SELECT * FROM MSiSCSIInitiator_SessionClass \
                WHERE TargetName='" + target_iqn + "'")[0]
        session_id = initiator_session.SessionId
        utils.execute('iscsicli.exe', 'logouttarget', session_id, close_fds=False)
        
    def _logout_storage_target(self, target_iqn):
        #logout ISCSI session
        initiator_session = self._wmi_conn.query(
                "SELECT * FROM MSiSCSIInitiator_SessionClass \
                WHERE TargetName='" + target_iqn + "'")[0]
        session_id = initiator_session.SessionId
        utils.execute('iscsicli.exe', 'logouttarget', session_id, close_fds=False)
        
    def get_volume_connector(self, instance):
        if not self._initiator:
            self._initiator = self._get_iscsi_initiator()
            if not self._initiator:
                LOG.warn(_('Could not determine iscsi initiator name'),
                         instance=instance)
        return {
            'ip': FLAGS.my_ip,
            'initiator': self._initiator,
        }
    
    def _get_iscsi_initiator(self):
        computer_system = self._conn_cimv2.Win32_ComputerSystem()[0]
        hostname = computer_system.name
        keypath = r"SOFTWARE\Microsoft\Windows NT\CurrentVersion\iSCSI\Discovery"
        try:
            key = OpenKey(HKEY_LOCAL_MACHINE, keypath, 0, KEY_ALL_ACCESS)
            temp = QueryValueEx(key, 'DefaultInitiatorName')
            initiator_name = str(temp[0])
            CloseKey(key) 
        except:
            LOG.info(_("The ISCSI initiator name can't be found. Choosing the default one"))
            computer_system = self._conn_cimv2.Win32_ComputerSystem()[0]
            initiator_name = "iqn.1991-05.com.microsoft:" + hostname.lower()
        return {
            'ip': FLAGS.my_ip,
            'initiator': initiator_name,
        }
    
    def _get_mounted_disk_from_lun(self, target_iqn, target_lun):
        initiator_session = self._conn_wmi.query(
                "SELECT * FROM MSiSCSIInitiator_SessionClass \
                WHERE TargetName='" + target_iqn + "'")[0]
        session_id = initiator_session.SessionId
        devices = initiator_session.Devices
        device_number = None
        for device in devices:
            LOG.debug(_("device.InitiatorName: %s"), device.InitiatorName)
            LOG.debug(_("device.TargetName: %s"), device.TargetName)
            LOG.debug(_("device.ScsiPortNumber: %s"), device.ScsiPortNumber)
            LOG.debug(_("device.ScsiPathId: %s"), device.ScsiPathId)
            LOG.debug(_("device.ScsiTargetId): %s"), device.ScsiTargetId)
            LOG.debug(_("device.ScsiLun: %s"), device.ScsiLun)
            LOG.debug(_("device.DeviceInterfaceGuid :%s"), device.DeviceInterfaceGuid)
            LOG.debug(_("device.DeviceInterfaceName: %s"), device.DeviceInterfaceName)
            LOG.debug(_("device.LegacyName: %s"), device.LegacyName)
            LOG.debug(_("device.DeviceType: %s"), device.DeviceType)
            LOG.debug(_("device.DeviceNumber %s"), device.DeviceNumber)
            LOG.debug(_("device.PartitionNumber :%s"), device.PartitionNumber)
            scsi_lun = device.ScsiLun
            if scsi_lun == target_lun:
                device_number = device.DeviceNumber
        if device_number == None:
            raise Exception(_('Unable to find a mounted disk for'
                  ' target_iqn: %s'), target_iqn)
        LOG.debug(_("Device number : %s"), device_number)
        LOG.debug(_("Target lun : %s"), target_lun)
        #Finding Mounted disk drive
        for i in range(1,self._attaching_volume_retry_count):
            mounted_disk = self._conn.query(
                "SELECT * FROM Msvm_DiskDrive WHERE DriveNumber=" + str(device_number) + "")
            LOG.debug(_("Mounted disk is: %s"), mounted_disk)
            if len(mounted_disk) > 0:
                break
            time.sleep(self._wait_between_attach_retry)
        mounted_disk = self._conn.query(
                "SELECT * FROM Msvm_DiskDrive WHERE DriveNumber=" + str(device_number) + "")
        LOG.debug(_("Mounted disk is: %s"), mounted_disk)
        if len(mounted_disk) == 0:            
            raise Exception(_('Unable to find a mounted disk for'
                  ' target_iqn: %s'), target_iqn)
        return mounted_disk
    
    def disconnect_volume(self, physical_drive_path):
        #Get the session_id of the ISCSI connection
        session_id = self._get_session_id_from_mounted_disk(physical_drive_path)
        #Logging out the target
        utils.execute('iscsicli.exe', 'logouttarget', session_id, close_fds=False)

    def _get_session_id_from_mounted_disk(self, physical_drive_path):
        drive_number = self._get_drive_number_from_disk_path(physical_drive_path)
        LOG.debug(_("Drive number to disconnect is: %s"), drive_number)
        initiator_sessions = self._conn_wmi.query(
                "SELECT * FROM MSiSCSIInitiator_SessionClass")
        for initiator_session in initiator_sessions:
            devices = initiator_session.Devices
            for device in devices:
                deviceNumber = str(device.DeviceNumber)
                LOG.debug(_("DeviceNumber : %s"), deviceNumber) 
                if deviceNumber == drive_number:
                    return initiator_session.SessionId
    
    def _get_drive_number_from_disk_path(self, disk_path):
        LOG.debug(_("Disk path to parse: %s"), disk_path)
        start_device_id = disk_path.find('"', disk_path.find('DeviceID'))
        LOG.debug(_("start_device_id: %s"), start_device_id)
        end_device_id = disk_path.find('"', start_device_id + 1)
        LOG.debug(_("end_device_id: %s"), end_device_id)
        deviceID = disk_path[start_device_id + 1:end_device_id]
        return deviceID[deviceID.find("\\") + 2:]
<<<<<<< HEAD
                
    def get_default_root_device(self):
        return self._default_root_device
 
=======
                                
    def get_default_root_device(self):
        return self._default_root_device
                    
        
>>>>>>> 8d7fc81f
<|MERGE_RESOLUTION|>--- conflicted
+++ resolved
@@ -23,16 +23,11 @@
 from nova import utils
 from _winreg import (HKEY_LOCAL_MACHINE, KEY_ALL_ACCESS,
                      OpenKey, CloseKey, QueryValueEx)
-<<<<<<< HEAD
 from nova.openstack.common import cfg
-=======
-from nova.virt import driver
->>>>>>> 8d7fc81f
 from nova.virt.hyperv import baseops
 import constants
 
 LOG = logging.getLogger(__name__)
-<<<<<<< HEAD
 
 hyper_volumeops_opts = [
     cfg.StrOpt('hyperv_attaching_volume_retry_count',
@@ -47,29 +42,13 @@
 FLAGS.register_opts(hyper_volumeops_opts)
 
 
-=======
-FLAGS = flags.FLAGS
-
->>>>>>> 8d7fc81f
 class VolumeOps(baseops.BaseOps):
     """
     Management class for Volume-related tasks
     """
 
-<<<<<<< HEAD
     def __init__(self, wmi, vmutils, driver, block_device, time):
         super(VolumeOps, self).__init__(wmi)
-=======
-    def __init__(self, wmi, vmutils, block_device, time):
-        super(VolumeOps, self).__init__(wmi)
-        
-        self._vmutils = vmutils
-        self._block_device = block_device
-        self._time = time
-        self._initiator = None
-        self._conn_wmi = wmi.WMI(moniker='//./root/wmi')
-        self._default_root_device = 'vda'
->>>>>>> 8d7fc81f
         
         self._vmutils = vmutils
         self._driver = driver
@@ -189,11 +168,7 @@
         #Sending login
         utils.execute('iscsicli.exe', 'qlogintarget', target_iqn, close_fds=False)
         #Waiting the disk to be mounted. Research this
-<<<<<<< HEAD
         self._time.sleep(self._wait_between_attach_retry)
-=======
-        self._time.sleep(2)	
->>>>>>> 8d7fc81f
         
     def _get_free_controller_slot (self, scsi_controller):
         #Getting volumes mounted in the SCSI controller
@@ -234,7 +209,7 @@
         if remove_result is False:
             raise Exception(_('Failed to remove volume from VM %s'), instance_name)
         #Sending logout
-        initiator_session = self._conn_wmi.query(
+        initiator_session = self._wmi_conn.query(
                 "SELECT * FROM MSiSCSIInitiator_SessionClass \
                 WHERE TargetName='" + target_iqn + "'")[0]
         session_id = initiator_session.SessionId
@@ -260,7 +235,7 @@
         }
     
     def _get_iscsi_initiator(self):
-        computer_system = self._conn_cimv2.Win32_ComputerSystem()[0]
+        computer_system = self._cim_conn.Win32_ComputerSystem()[0]
         hostname = computer_system.name
         keypath = r"SOFTWARE\Microsoft\Windows NT\CurrentVersion\iSCSI\Discovery"
         try:
@@ -270,7 +245,7 @@
             CloseKey(key) 
         except:
             LOG.info(_("The ISCSI initiator name can't be found. Choosing the default one"))
-            computer_system = self._conn_cimv2.Win32_ComputerSystem()[0]
+            computer_system = self._cim_conn.Win32_ComputerSystem()[0]
             initiator_name = "iqn.1991-05.com.microsoft:" + hostname.lower()
         return {
             'ip': FLAGS.my_ip,
@@ -278,7 +253,7 @@
         }
     
     def _get_mounted_disk_from_lun(self, target_iqn, target_lun):
-        initiator_session = self._conn_wmi.query(
+        initiator_session = self._wmi_conn.query(
                 "SELECT * FROM MSiSCSIInitiator_SessionClass \
                 WHERE TargetName='" + target_iqn + "'")[0]
         session_id = initiator_session.SessionId
@@ -330,7 +305,7 @@
     def _get_session_id_from_mounted_disk(self, physical_drive_path):
         drive_number = self._get_drive_number_from_disk_path(physical_drive_path)
         LOG.debug(_("Drive number to disconnect is: %s"), drive_number)
-        initiator_sessions = self._conn_wmi.query(
+        initiator_sessions = self._wmi_conn.query(
                 "SELECT * FROM MSiSCSIInitiator_SessionClass")
         for initiator_session in initiator_sessions:
             devices = initiator_session.Devices
@@ -348,15 +323,6 @@
         LOG.debug(_("end_device_id: %s"), end_device_id)
         deviceID = disk_path[start_device_id + 1:end_device_id]
         return deviceID[deviceID.find("\\") + 2:]
-<<<<<<< HEAD
                 
     def get_default_root_device(self):
-        return self._default_root_device
- 
-=======
-                                
-    def get_default_root_device(self):
-        return self._default_root_device
-                    
-        
->>>>>>> 8d7fc81f
+        return self._default_root_device