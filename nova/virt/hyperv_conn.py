# vim: tabstop=4 shiftwidth=4 softtabstop=4

# Copyright (c) 2010 Cloud.com, Inc
#
#    Licensed under the Apache License, Version 2.0 (the "License"); you may
#    not use this file except in compliance with the License. You may obtain
#    a copy of the License at
#
#         http://www.apache.org/licenses/LICENSE-2.0
#
#    Unless required by applicable law or agreed to in writing, software
#    distributed under the License is distributed on an "AS IS" BASIS, WITHOUT
#    WARRANTIES OR CONDITIONS OF ANY KIND, either express or implied. See the
#    License for the specific language governing permissions and limitations
#    under the License.

"""
A connection to Hyper-V .
Uses Windows Management Instrumentation (WMI) calls to interact with Hyper-V
Hyper-V WMI usage:
    http://msdn.microsoft.com/en-us/library/cc723875%28v=VS.85%29.aspx
The Hyper-V object model briefly:
    The physical computer and its hosted virtual machines are each represented
    by the Msvm_ComputerSystem class.

    Each virtual machine is associated with a
    Msvm_VirtualSystemGlobalSettingData (vs_gs_data) instance and one or more
    Msvm_VirtualSystemSettingData (vmsetting) instances. For each vmsetting
    there is a series of Msvm_ResourceAllocationSettingData (rasd) objects.
    The rasd objects describe the settings for each device in a VM.
    Together, the vs_gs_data, vmsettings and rasds describe the configuration
    of the virtual machine.

    Creating new resources such as disks and nics involves cloning a default
    rasd object and appropriately modifying the clone and calling the
    AddVirtualSystemResources WMI method
    Changing resources such as memory uses the ModifyVirtualSystemResources
    WMI method

Using the Python WMI library:
    Tutorial:
        http://timgolden.me.uk/python/wmi/tutorial.html
    Hyper-V WMI objects can be retrieved simply by using the class name
    of the WMI object and optionally specifying a column to filter the
    result set. More complex filters can be formed using WQL (sql-like)
    queries.
    The parameters and return tuples of WMI method calls can gleaned by
    examining the doc string. For example:
    >>> vs_man_svc.ModifyVirtualSystemResources.__doc__
    ModifyVirtualSystemResources (ComputerSystem, ResourceSettingData[])
                 => (Job, ReturnValue)'
    When passing setting data (ResourceSettingData) to the WMI method,
    an XML representation of the data is passed in using GetText_(1).
    Available methods on a service can be determined using method.keys():
    >>> vs_man_svc.methods.keys()
    vmsettings and rasds for a vm can be retrieved using the 'associators'
    method with the appropriate return class.
    Long running WMI commands generally return a Job (an instance of
    Msvm_ConcreteJob) whose state can be polled to determine when it finishes

"""

import os
import time
import uuid
<<<<<<< HEAD
import shutil
=======
>>>>>>> dab1b607
import platform
import shutil

from nova import exception
from nova import flags
from nova import log as logging
from nova.compute import power_state
from nova.virt import driver
from nova.virt import images
from nova import utils
from nova import db
from nova.openstack.common import cfg
<<<<<<< HEAD
from nova.image import glance
from xml.etree import ElementTree
=======
>>>>>>> dab1b607
from nova.virt.hyperv import volumeops
from nova.image import glance
from xml.etree import ElementTree

wmi = None

hyperv_opts = [
    cfg.StrOpt('vswitch_name',
                default=None,
                help='Default vSwitch Name, if none provided first external is used'),
    ]

FLAGS = flags.FLAGS
FLAGS.register_opts(hyperv_opts)


LOG = logging.getLogger(__name__)


HYPERV_POWER_STATE = {
    3: power_state.SHUTDOWN,
    2: power_state.RUNNING,
    32768: power_state.PAUSED,
    32769: power_state.SUSPENDED    
}


REQ_POWER_STATE = {
    'Enabled': 2,
    'Disabled': 3,
    'Reboot': 10,
    'Reset': 11,
    'Paused': 32768,
    'Suspended': 32769,
}


WMI_JOB_STATUS_STARTED = 4096
WMI_JOB_STATE_RUNNING = 4
WMI_JOB_STATE_COMPLETED = 7

def get_connection(read_only):
    global wmi
    if wmi is None:
        wmi = __import__('wmi')
    return HyperVConnection(read_only)


class HyperVConnection(driver.ComputeDriver):
    def __init__(self, read_only):
        super(HyperVConnection, self).__init__()
        self._conn = wmi.WMI(moniker='//./root/virtualization')
        self._cim_conn = wmi.WMI(moniker='//./root/cimv2')
        self._wmi_conn = wmi.WMI(moniker='//./root/wmi')
        self._volumeops = volumeops.VolumeOps(wmi)

    def init_host(self, host):
        #FIXME(chiradeep): implement this
        self._host = host

    def list_instances(self):
        """ Return the names of all the instances known to Hyper-V. """
        vms = [v.ElementName \
                for v in self._conn.Msvm_ComputerSystem(['ElementName'], Caption="Virtual Machine")]
        return vms

    def list_instances_detail(self):
        # TODO(justinsb): This is a terrible implementation (1+N)
        instance_infos = []
        for instance_name in self.list_instances():
            info = self.get_info(instance_name)

            state = info['state']

            instance_info = driver.InstanceInfo(instance_name, state)
            instance_infos.append(instance_info)

        return instance_infos

    def spawn(self, context, instance, image_meta,
              network_info, block_device_info=None):
        """ Create a new VM and start it."""
        vm = self._lookup(instance.name)
        if vm is not None:
            raise exception.InstanceExists(name=instance.name)
        
        ebs_root = self._volumeops._volume_in_mapping(self._volumeops.get_default_root_device(),
                               block_device_info)
        
        #If is not a boot from volume spawn 
        if not (ebs_root):
            #Fetch the file, assume it is a VHD file.
            base_vhd_folder = os.path.join(FLAGS.instances_path, instance.name)
            if not os.path.exists(base_vhd_folder):
                    LOG.debug(_('Creating folder %s '), base_vhd_folder)
                    os.mkdir(base_vhd_folder)
            vhdfile = os.path.join(base_vhd_folder, instance.name + ".vhd")
            try:
                self._cache_image(self, fn=self._fetch_image,
                  context=context,
                  target=vhdfile,
                  fname=instance['image_ref'],
                  image_id=instance['image_ref'],
                  user=instance['user_id'],
                  project=instance['project_id'],
                  cow=FLAGS.use_cow_images)
            except Exception as exn:
                LOG.exception(_('cache image failed: %s'), exn)
                self.destroy(instance)
        
        try:
            self._create_vm(instance)

            if not ebs_root :
                self._create_disk(instance['name'], vhdfile)
            else:
                self._volumeops.attach_boot_volume(block_device_info,
                                             instance.name)
            
            #A SCSI controller for volumes connection is created 
            self._create_scsi_controller(instance['name'])
          
            for (network, mapping) in network_info:
                mac_address = mapping['mac'].replace(':', '')
                
            self._create_nic(instance['name'], mac_address)

            LOG.debug(_('Starting VM %s '), instance.name)
            self._set_vm_state(instance['name'], 'Enabled')
            LOG.info(_('Started VM %s '), instance.name)
        except Exception as exn:
            LOG.exception(_('spawn vm failed: %s'), exn)
            self.destroy(instance)

    def _create_vm(self, instance):
        """Create a VM but don't start it.  """
        vs_man_svc = self._conn.Msvm_VirtualSystemManagementService()[0]

        vs_gs_data = self._conn.Msvm_VirtualSystemGlobalSettingData.new()
        vs_gs_data.ElementName = instance['name']
        (job, ret_val) = vs_man_svc.DefineVirtualSystem(
                [], None, vs_gs_data.GetText_(1))[1:]
        if ret_val == WMI_JOB_STATUS_STARTED:
            success = self._check_job_status(job)
        else:
            success = (ret_val == 0)

        if not success:
            raise Exception(_('Failed to create VM %s'), instance.name)

        LOG.debug(_('Created VM %s...'), instance.name)
        vm = self._conn.Msvm_ComputerSystem(ElementName=instance.name)[0]

        vmsettings = vm.associators(
                          wmi_result_class='Msvm_VirtualSystemSettingData')
        vmsetting = [s for s in vmsettings
                        if s.SettingType == 3][0]  # avoid snapshots
        memsetting = vmsetting.associators(
                           wmi_result_class='Msvm_MemorySettingData')[0]
        #No Dynamic Memory, so reservation, limit and quantity are identical.
        mem = long(str(instance['memory_mb']))
        memsetting.VirtualQuantity = mem
        memsetting.Reservation = mem
        memsetting.Limit = mem

        (job, ret_val) = vs_man_svc.ModifyVirtualSystemResources(
                vm.path_(), [memsetting.GetText_(1)])
        LOG.debug(_('Set memory for vm %s...'), instance.name)
        procsetting = vmsetting.associators(
                wmi_result_class='Msvm_ProcessorSettingData')[0]
        vcpus = long(instance['vcpus'])
        procsetting.VirtualQuantity = vcpus
        procsetting.Reservation = vcpus
        procsetting.Limit = 100000  # static assignment to 100%

        (job, ret_val) = vs_man_svc.ModifyVirtualSystemResources(
                vm.path_(), [procsetting.GetText_(1)])
        LOG.debug(_('Set vcpus for vm %s...'), instance.name)
        
    def _create_scsi_controller (self,vm_name):
        """ Create an iscsi controller ready to mount volumes """
        LOG.debug(_('Creating a scsi controller for %(vm_name)s for volume '\
                'attaching') % locals())
        vms = self._conn.MSVM_ComputerSystem(ElementName=vm_name)
        vm = vms[0]
        scsicontrldefault = self._conn.query(
                "SELECT * FROM Msvm_ResourceAllocationSettingData \
                WHERE ResourceSubType = 'Microsoft Synthetic SCSI Controller'\
                AND InstanceID LIKE '%Default%'")[0]
        if scsicontrldefault is None:
            raise Exception(_('Controller not found'))
        scsicontrl = self._clone_wmi_obj(
                'Msvm_ResourceAllocationSettingData', scsicontrldefault)
        scsicontrl.VirtualSystemIdentifiers = ['{' + str(uuid.uuid4()) + '}']
        scsiresource = self._add_virt_resource(scsicontrl, vm)
        if scsiresource is None:
            raise Exception(_('Failed to add scsi controller to VM %s'),vm_name)      
        
    def _create_disk(self, vm_name, vhdfile):
        """Create a disk and attach it to the vm"""
        LOG.debug(_('Creating disk for %(vm_name)s by attaching'
                ' disk file %(vhdfile)s') % locals())
        #Find the IDE controller for the vm.
        vms = self._conn.MSVM_ComputerSystem(ElementName=vm_name)
        vm = vms[0]
        vmsettings = vm.associators(
                wmi_result_class='Msvm_VirtualSystemSettingData')
        rasds = vmsettings[0].associators(
                wmi_result_class='MSVM_ResourceAllocationSettingData')
        ctrller = [r for r in rasds
                   if r.ResourceSubType == 'Microsoft Emulated IDE Controller'\
                   and r.Address == "0"]
        #Find the default disk drive object for the vm and clone it.
        diskdflt = self._conn.query(
                "SELECT * FROM Msvm_ResourceAllocationSettingData \
                WHERE ResourceSubType LIKE 'Microsoft Synthetic Disk Drive'\
                AND InstanceID LIKE '%Default%'")[0]
        diskdrive = self._clone_wmi_obj(
                'Msvm_ResourceAllocationSettingData', diskdflt)
        #Set the IDE ctrller as parent.
        diskdrive.Parent = ctrller[0].path_()
        diskdrive.Address = 0
        #Add the cloned disk drive object to the vm.
        new_resources = self._add_virt_resource(diskdrive, vm)
        if new_resources is None:
            raise Exception(_('Failed to add diskdrive to VM %s'),
                                             vm_name)
        diskdrive_path = new_resources[0]
        LOG.debug(_('New disk drive path is %s'), diskdrive_path)
        #Find the default VHD disk object.
        vhddefault = self._conn.query(
                "SELECT * FROM Msvm_ResourceAllocationSettingData \
                 WHERE ResourceSubType LIKE 'Microsoft Virtual Hard Disk' AND \
                 InstanceID LIKE '%Default%' ")[0]

        #Clone the default and point it to the image file.
        vhddisk = self._clone_wmi_obj(
                'Msvm_ResourceAllocationSettingData', vhddefault)
        #Set the new drive as the parent.
        vhddisk.Parent = diskdrive_path
        vhddisk.Connection = [vhdfile]

        #Add the new vhd object as a virtual hard disk to the vm.
        new_resources = self._add_virt_resource(vhddisk, vm)
        if new_resources is None:
            raise Exception(_('Failed to add vhd file to VM %s'),
                                             vm_name)
        LOG.info(_('Created disk for %s'), vm_name)

    def _create_nic(self, vm_name, mac):
        """Create a (synthetic) nic and attach it to the vm"""
        LOG.debug(_('Creating nic for %s '), vm_name)
        #Find the vswitch that is connected to the physical nic.
        vms = self._conn.Msvm_ComputerSystem(ElementName=vm_name)
        extswitch = self._find_external_network()
        vm = vms[0]
        switch_svc = self._conn.Msvm_VirtualSwitchManagementService()[0]
        #Find the default nic and clone it to create a new nic for the vm.
        #Use Msvm_SyntheticEthernetPortSettingData for Windows or Linux with
        #Linux Integration Components installed.
        syntheticnics_data = self._conn.Msvm_SyntheticEthernetPortSettingData()
        default_nic_data = [n for n in syntheticnics_data
                            if n.InstanceID.rfind('Default') > 0]
        new_nic_data = self._clone_wmi_obj(
                'Msvm_SyntheticEthernetPortSettingData',
                default_nic_data[0])
        #Create a port on the vswitch.
        (new_port, ret_val) = switch_svc.CreateSwitchPort(vm_name, vm_name,
                                            "", extswitch.path_())
        if ret_val != 0:
            LOG.error(_('Failed creating a port on the external vswitch'))
            raise Exception(_('Failed creating port for %s'),
                    vm_name)
        ext_path = extswitch.path_()
        LOG.debug(_("Created switch port %(vm_name)s on switch %(ext_path)s")
                % locals())
        #Connect the new nic to the new port.
        new_nic_data.Connection = [new_port]
        new_nic_data.ElementName = vm_name + ' nic'
        new_nic_data.Address = mac
        new_nic_data.StaticMacAddress = 'True'
        new_nic_data.VirtualSystemIdentifiers = ['{' + str(uuid.uuid4()) + '}']
        #Add the new nic to the vm.
        new_resources = self._add_virt_resource(new_nic_data, vm)
        if new_resources is None:
            raise Exception(_('Failed to add nic to VM %s'),
                    vm_name)
        LOG.info(_("Created nic for %s "), vm_name)

    def _add_virt_resource(self, res_setting_data, target_vm):
        """Add a new resource (disk/nic) to the VM"""
        vs_man_svc = self._conn.Msvm_VirtualSystemManagementService()[0]
        (job, new_resources, ret_val) = vs_man_svc.\
                    AddVirtualSystemResources([res_setting_data.GetText_(1)],
                                                target_vm.path_())
        success = True
        if ret_val == WMI_JOB_STATUS_STARTED:
            success = self._check_job_status(job)
        else:
            success = (ret_val == 0)
        if success:
            return new_resources
        else:
            return None
   
    #TODO: use the reactor to poll instead of sleep
    def _check_job_status(self, jobpath):
    	"""Poll WMI job state for completion"""
        #Jobs have a path of the form:
        #\\WIN-P5IG7367DAG\root\virtualization:Msvm_ConcreteJob.InstanceID=
        #"8A496B9C-AF4D-4E98-BD3C-1128CD85320D"
        ##inst_id = jobpath.split('=')[1].strip('"')
        ##jobs = self._conn.Msvm_ConcreteJob(InstanceID=inst_id)
        ##if len(jobs) == 0:
        ##    return False
        ##job = jobs[0]
        job_wmi_path = jobpath.replace('\\','/')
        job = wmi.WMI(moniker=job_wmi_path)
        	
        while job.JobState == WMI_JOB_STATE_RUNNING:
            time.sleep(0.1)
            job = wmi.WMI(moniker=job_wmi_path)
        if job.JobState != WMI_JOB_STATE_COMPLETED:
            LOG.debug(_("WMI job failed: %s - %s - %s"), job.ErrorSummaryDescription, job.ErrorDescription, job.ErrorCode)
            return False
        desc = job.Description
        elap = job.ElapsedTime
        LOG.debug(_("WMI job succeeded: %(desc)s, Elapsed=%(elap)s ")
                % locals())
        return True

    def _find_external_network(self):
        """Find the vswitch that is connected to the physical nic.
           Assumes only one physical nic on the host
        """
        #If there are no physical nics connected to networks, return.
        LOG.debug(_("Attempting to bind NIC to %s ")
                % FLAGS.vswitch_name)
        if FLAGS.vswitch_name:
            LOG.debug(_("Attempting to bind NIC to %s ")
                % FLAGS.vswitch_name)
            bound = self._conn.Msvm_VirtualSwitch(ElementName=FLAGS.vswitch_name)
        else:
            LOG.debug(_("No vSwitch specified, attaching to default"))
            self._conn.Msvm_ExternalEthernetPort(IsBound='TRUE')
        if len(bound) == 0:
            return None
        if FLAGS.vswitch_name:
            return self._conn.Msvm_VirtualSwitch(ElementName=FLAGS.vswitch_name)[0]\
            .associators(wmi_result_class='Msvm_SwitchPort')[0]\
            .associators(wmi_result_class='Msvm_VirtualSwitch')[0]
        else:
            return self._conn.Msvm_ExternalEthernetPort(IsBound='TRUE')\
            .associators(wmi_result_class='Msvm_SwitchPort')[0]\
            .associators(wmi_result_class='Msvm_VirtualSwitch')[0]

    def _clone_wmi_obj(self, wmi_class, wmi_obj):
        """Clone a WMI object"""
        cl = self._conn.__getattr__(wmi_class)  # get the class
        newinst = cl.new()
        #Copy the properties from the original.
        for prop in wmi_obj._properties:
            if prop == "VirtualSystemIdentifiers":
                strguid=[]
                strguid.append(str(uuid.uuid4()))
                newinst.Properties_.Item(prop).Value=strguid
            else:
                newinst.Properties_.Item(prop).Value = \
                    wmi_obj.Properties_.Item(prop).Value
        return newinst

    def reboot(self, instance, network_info, reboot_type):
        """Reboot the specified instance."""
        vm = self._lookup(instance.name)
        if vm is None:
            raise exception.InstanceNotFound(instance_id=instance.id)
        self._set_vm_state(instance.name, 'Reboot')

    def destroy(self, instance, network_info=None, cleanup=True):
        """Destroy the VM. Also destroy the associated VHD disk files"""
        LOG.debug(_("Got request to destroy vm %s"), instance.name)
        vm = self._lookup(instance.name)
        if vm is None:
            return
        vm = self._conn.Msvm_ComputerSystem(ElementName=instance.name)[0]
        vs_man_svc = self._conn.Msvm_VirtualSystemManagementService()[0]
        #Stop the VM first.
        self._set_vm_state(instance.name, 'Disabled')
        vmsettings = vm.associators(
                         wmi_result_class='Msvm_VirtualSystemSettingData')
        rasds = vmsettings[0].associators(
                         wmi_result_class='MSVM_ResourceAllocationSettingData')
        disks = [r for r in rasds \
                    if r.ResourceSubType == 'Microsoft Virtual Hard Disk']
        diskfiles = []
        volumes = [r for r in rasds \
                    if r.ResourceSubType == 'Microsoft Physical Disk Drive']
        volumes_drives_list = []
        #collect the volumes information before destroying the VM.
        for volume in volumes:
            hostResources = volume.HostResource
            drive_path = hostResources[0]
            #Appending the Msvm_Disk path
            volumes_drives_list.append(drive_path)
        #Collect disk file information before destroying the VM.
        for disk in disks:
            diskfiles.extend([c for c in disk.Connection])
        #Nuke the VM. Does not destroy disks.
        (job, ret_val) = vs_man_svc.DestroyVirtualSystem(vm.path_())
        if ret_val == WMI_JOB_STATUS_STARTED:
            success = self._check_job_status(job)
        elif ret_val == 0:
            success = True
        if not success:
            raise Exception(_('Failed to destroy vm %s') % instance.name)
        #Disconnect volumes
        for volume_drive in volumes_drives_list:
            self._volumeops.disconnect_volume(volume_drive)
        #Delete associated vhd disk files.
        for disk in diskfiles:
            vhdfile = self._cim_conn.CIM_DataFile(Name=disk)
            for vf in vhdfile:
                vf.Delete()
                instance_name = instance.name
                LOG.debug(_("Del: disk %(vhdfile)s vm %(instance_name)s")
                        % locals())

    def get_info(self, instance):
        """Get information about the VM"""
        vm = self._lookup(instance.name)
        if vm is None:
            raise exception.InstanceNotFound(instance=instance.name)
        vm = self._conn.Msvm_ComputerSystem(ElementName=instance.name)[0]
        vs_man_svc = self._conn.Msvm_VirtualSystemManagementService()[0]
        vmsettings = vm.associators(
                       wmi_association_class='Msvm_SettingsDefineState',
                       wmi_result_class='Msvm_VirtualSystemSettingData')
        settings_paths = [v.path_() for v in vmsettings]
        #See http://msdn.microsoft.com/en-us/library/cc160706%28VS.85%29.aspx
        summary_info = vs_man_svc.GetSummaryInformation(
                                       [4, 100, 103, 105], settings_paths)[1]
        info = summary_info[0]
               
        LOG.debug(_("hyperv vm state: %s"), info.EnabledState)       
        state = str(HYPERV_POWER_STATE[info.EnabledState])
        memusage = str(info.MemoryUsage)
        numprocs = str(info.NumberOfProcessors)
        uptime = str(info.UpTime)

        LOG.debug(_("Got Info for vm %s: state=%s,"
                " mem=%s, num_cpu=%s,"
                " cpu_time=%s"), instance.name, state, memusage, numprocs, uptime)

        return {'state': state,
                'max_mem': info.MemoryUsage,
                'mem': info.MemoryUsage,
                'num_cpu': info.NumberOfProcessors,
                'cpu_time': info.UpTime}

    def _lookup(self, i):
        vms = self._conn.Msvm_ComputerSystem(ElementName=i)
        n = len(vms)
        if n == 0:
            return None
        elif n > 1:
            raise Exception(_('duplicate name found: %s') % i)
        else:
            return vms[0].ElementName

    def _set_vm_state(self, vm_name, req_state):
        """Set the desired state of the VM"""
        vms = self._conn.Msvm_ComputerSystem(ElementName=vm_name)
        if len(vms) == 0:
            return False
        (job, ret_val) = vms[0].RequestStateChange(REQ_POWER_STATE[req_state])
        success = False
        if ret_val == WMI_JOB_STATUS_STARTED:
            success = self._check_job_status(job)
        elif ret_val == 0:
            success = True
        elif ret_val == 32775:
            #Invalid state for current operation. Typically means it is
            #already in the state requested
            success = True
        if success:
            LOG.info(_("Successfully changed vm state of %(vm_name)s"
                    " to %(req_state)s") % locals())
        else:
            msg = _("Failed to change vm state of %(vm_name)s"
                    " to %(req_state)s") % locals()
            LOG.error(msg)
            raise Exception(msg)
        
    def attach_volume(self, connection_info, instance_name, mountpoint):
        """Attach volume storage to VM instance"""
        return self._volumeops.attach_volume(connection_info,
                                             instance_name,
                                             mountpoint)
        
    def detach_volume(self, connection_info, instance_name, mountpoint):
        """Detach volume storage to VM instance"""
        return self._volumeops.detach_volume(connection_info,
                                             instance_name,
                                             mountpoint)
    
    def get_volume_connector(self, instance):
        return self._volumeops.get_volume_connector(instance)
    
    def poll_rescued_instances(self, timeout):
        pass

    @staticmethod
    def get_vcpu_total():
        """Get vcpu number of physical computer.

        :returns: the number of cpu core.

        """

        # On certain platforms, this will raise a NotImplementedError.
        try:
            return multiprocessing.cpu_count()
        except NotImplementedError:
            LOG.warn(_("Cannot get the number of cpu, because this "
                       "function is not implemented for this platform. "
                       "This error can be safely ignored for now."))
            return 0

    @staticmethod
    def get_memory_mb_total():
        """Get the total memory size(MB) of physical computer.

        :returns: the total amount of memory(MB).

        """
	total_kb = self._cim_conn.query("SELECT TotalVisibleMemorySize FROM win32_operatingsystem")[0].TotalVisibleMemorySize
	total_mb = long(total_kb) / 1024
        return total_mb

    @staticmethod
    def get_local_gb_total():
        """Get the total hdd size(GB) of physical computer.

        :returns:
            The total amount of HDD(GB).
            Note that this value shows a partition where
            NOVA-INST-DIR/instances mounts.

        """
	#TODO: This binds to C only right now, need to bind to instance dir
	total_kb = self._cim_conn.query("SELECT Size FROM win32_logicaldisk")[0].Size
        total_gb = long(total_kb / (1024 ** 3)
        return total_gb

    def get_vcpu_used(self):
        """ Get vcpu usage number of physical computer.

        :returns: The total number of vcpu that currently used.

        """

	#TODO figure out a way to count assigned VCPUs
	total_vcpu = 0
        return total_vcpu

    def get_memory_mb_used(self):
        """Get the free memory size(MB) of physical computer.

        :returns: the total usage of memory(MB).

        """

        if sys.platform.upper() not in ['LINUX2', 'LINUX3']:
            return 0

	total_kb = self._cim_conn.query("SELECT FreePhysicalMemory FROM win32_operatingsystem")[0].FreePhysicalMemory
	total_mb = long(total_kb) / 1024
        
        return  total_mb

    def get_local_gb_used(self):
        """Get the free hdd size(GB) of physical computer.

        :returns:
           The total usage of HDD(GB).
           Note that this value shows a partition where
           NOVA-INST-DIR/instances mounts.

        """

	#TODO: This binds to C only right now, need to bind to instance dir
	total_kb = self._cim_conn.query("SELECT FreeSpace FROM win32_logicaldisk")[0].FreeSpace
        total_gb = long(total_kb / (1024 ** 3)
        return total_gb

    def get_hypervisor_version(self):
        """Get hypervisor version.

        :returns: hypervisor version (ex. 12003)
 
        """
 
        # NOTE(justinsb): getVersion moved between libvirt versions
        # Trying to do be compatible with older versions is a lost cause
        # But ... we can at least give the user a nice message
    
        platform_ver = platform.uname()[2]
    return platform_ver

    def update_available_resource(self, context, host):
        """Updates compute manager resource info on ComputeNode table.

        This method is called as an periodic tasks and is used only
        in live migration currently.

        :param ctxt: security context
        :param host: hostname that compute manager is currently running

        """

        try:
            service_ref = db.service_get_all_compute_by_host(context, host)[0]
        except exception.NotFound:
            raise exception.ComputeServiceUnavailable(host=host)

        # Updating host information
        # TODO implemented cpu_info
        dic = {'vcpus': self.get_vcpu_total(),
               'memory_mb': self.get_memory_mb_total(),
               'local_gb': self.get_local_gb_total(),
               'vcpus_used': self.get_vcpu_used(),
               'memory_mb_used': self.get_memory_mb_used(),
               'local_gb_used': self.get_local_gb_used(),
               'hypervisor_type': "hyperv",
               'hypervisor_version': self.get_hypervisor_version,
               'cpu_info': "unknown",
               'service_id': service_ref['id'],
               'disk_available_least': 1}        

        compute_node_ref = service_ref['compute_node']
        if not compute_node_ref:
            LOG.info(_('Compute_service record created for %s ') % host)
            db.compute_node_create(context, dic)
        else:
            LOG.info(_('Compute_service record updated for %s ') % host)
            db.compute_node_update(context, compute_node_ref[0]['id'], dic)

    def update_host_status(self):
        """See xenapi_conn.py implementation."""
        pass

    def get_host_stats(self, refresh=False):
        """See xenapi_conn.py implementation."""
        pass

    def host_power_action(self, host, action):
        """Reboots, shuts down or powers up the host."""
        pass

    def set_host_enabled(self, host, enabled):
        """Sets the specified host's ability to accept new instances."""
        pass
    
    @staticmethod
    def _cache_image(self, fn, target, fname, cow=False, Size=None, *args, **kwargs):
        """Wrapper for a method that creates an image that caches the image.

        This wrapper will save the image into a common store and create a
        copy for use by the hypervisor.

        The underlying method should specify a kwarg of target representing
        where the image will be saved.

        fname is used as the filename of the base image.  The filename needs
        to be unique to a given image.

        If cow is True, it will make a CoW image instead of a copy.
        """
        @utils.synchronized(fname)
        def call_if_not_exists(base, fn, *args, **kwargs):
                if not os.path.exists(base):
                    fn(target=base, *args, **kwargs)
        
        if not os.path.exists(target):
            base_dir = os.path.join(FLAGS.instances_path, '_base')
            if not os.path.exists(base_dir):
                os.mkdir(base_dir)
            base = os.path.join(base_dir, fname + ".vhd")
            
            if not os.path.exists(base):
                call_if_not_exists(base, fn, *args, **kwargs)
            
            LOG.debug("use_cow_image:%s", cow)
            if cow:
                
                image_service = self._conn.query("Select * from Msvm_ImageManagementService")[0]
                (job, ret_val) = image_service.CreateDifferencingVirtualHardDisk(Path=target, ParentPath=base)
                LOG.debug("Creating difference disk: JobID=%s, Source=%s, Target=%s", job, base, target)
                if ret_val == WMI_JOB_STATUS_STARTED:
                    success = self._check_job_status(job)
                else:
                    success = (ret_val == 0)

                if not success:
                    raise Exception(_('Failed to create Difference Disk from %s to %s'), base, target)

            else:
                call_if_not_exists(target, fn, *args, **kwargs)
                
    #Trying to use code directly from vish/libvirt for portability
    @staticmethod
    def _fetch_image(target, context, image_id, user, project, *args, **kwargs):
        """Grab image and optionally attempt to resize it"""
        images.fetch(context, image_id, target, user, project)
        
    def snapshot(self, context, instance, name):
        """Create snapshot from a running VM instance."""
        vm = self._lookup(instance.name)
        if vm is None:
            raise exception.InstanceNotFound(instance=instance.name)
        vm = self._conn.Msvm_ComputerSystem(ElementName=instance.name)[0]                        
        vs_man_svc = self._conn.Msvm_VirtualSystemManagementService()[0]
        
        LOG.debug(_("Creating snapshot for instance %s"), instance.name)
        (job_path, ret_val, snap_setting_data) = vs_man_svc.CreateVirtualSystemSnapshot(vm.path_())
        if ret_val == WMI_JOB_STATUS_STARTED:
            success = self._check_job_status(job_path)
            if success:
                job_wmi_path = job_path.replace('\\','/')
                job = wmi.WMI(moniker=job_wmi_path)
                snap_setting_data = job.associators(wmi_result_class='Msvm_VirtualSystemSettingData')[0]                
        else:
            success = (ret_val == 0)            
        if not success:
            raise Exception(_('Failed to create snapshot for VM %s'), instance.name)
        
        export_folder = None
        f = None
        
        try:
            src_vhd_path = os.path.join(FLAGS.instances_path, instance.name, instance.name + ".vhd")            			

            image_man_svc = self._conn.Msvm_ImageManagementService()[0]
            
            LOG.debug(_("Getting info for VHD %s"), src_vhd_path)            
            (src_vhd_info, job_path, ret_val) = image_man_svc.GetVirtualHardDiskInfo(src_vhd_path)
            if ret_val == WMI_JOB_STATUS_STARTED:
                success = self._check_job_status(job_path)
            else:
                success = (ret_val == 0)            
            if not success:
                raise Exception(_("Failed to reconnect base disk %s and diff disk %s"), dest_base_disk_path, dest_vhd_path)
            
            src_base_disk_path = None
            et = ElementTree.fromstring(src_vhd_info)
            for item in et.findall("PROPERTY"):
                if item.attrib["NAME"] == "ParentPath":
                    src_base_disk_path = item.find("VALUE").text
                    break
                                
            if not src_base_disk_path:
                raise Exception(_("Cannot find base disk for diff disk %s"), dest_vhd_path)
                                
            export_folder = os.path.join(FLAGS.instances_path, "export", instance.name)
            LOG.debug(_('Creating folder %s '), export_folder)
            if os.path.isdir(export_folder):
                shutil.rmtree(export_folder)
            os.mkdir(export_folder)

            dest_base_disk_path = os.path.join(export_folder, os.path.basename(src_base_disk_path))	
            LOG.debug(_('Copying base disk %s to %s'), src_base_disk_path, dest_base_disk_path)
            shutil.copyfile(src_base_disk_path, dest_base_disk_path)

            dest_vhd_path = os.path.join(export_folder, os.path.basename(src_vhd_path))	

            LOG.debug(_('Copying diff VHD %s to %s'), src_vhd_path, dest_vhd_path)
            shutil.copyfile(src_vhd_path, dest_vhd_path)

            LOG.debug(_("Reconnecting copied base disk %s and diff disk %s"), dest_base_disk_path, dest_vhd_path)            
            (job_path, ret_val) = image_man_svc.ReconnectParentVirtualHardDisk(ChildPath = dest_vhd_path, ParentPath = dest_base_disk_path)
            if ret_val == WMI_JOB_STATUS_STARTED:
                success = self._check_job_status(job_path)
            else:
                success = (ret_val == 0)            
            if not success:
                raise Exception(_("Failed to reconnect base disk %s and diff disk %s"), dest_base_disk_path, dest_vhd_path)            
                
            LOG.debug(_("Merging base disk %s and diff disk %s"), dest_base_disk_path, dest_vhd_path)            
            (job_path, ret_val) = image_man_svc.MergeVirtualHardDisk(SourcePath = dest_vhd_path, DestinationPath = dest_base_disk_path)
            if ret_val == WMI_JOB_STATUS_STARTED:
                success = self._check_job_status(job_path)
            else:
                success = (ret_val == 0)            
            if not success:
                raise Exception(_("Failed to merge base disk %s and diff disk %s"), dest_base_disk_path, dest_vhd_path)			
			
            (glance_client, image_id) = glance.get_glance_client(context, name)            
            image_metadata = {"is_public": False,
                      "disk_format": "vhd",
                      "container_format": "bare",
                      "properties": {}}     
            f = open(dest_base_disk_path, 'r')
            LOG.debug(_("Updating Glance image %s with content from merged disk %s"), image_id, dest_base_disk_path)                      
            glance_client.update_image(image_id, image_meta=image_metadata, image_data=f) 
                        
            status = None
            while True: 
                status = glance_client.get_image_meta(image_id).get("status")
                if status not in ["queued", "saving"]:
                    break;         
                time.sleep(2)                     
            if status != "active":
                raise Exception(_('Snapshot image update failed for VM %s'), instance.name)
                
            LOG.debug(_("Snapshot image %s updated for VM %s"), image_id, instance.name)   
        finally:            
            LOG.debug(_("Removing snapshot %s"), name)            
            (job_path, ret_val) = vs_man_svc.RemoveVirtualSystemSnapshot(snap_setting_data.path_())
            if ret_val == WMI_JOB_STATUS_STARTED:
                success = self._check_job_status(job_path)
            else:
                success = (ret_val == 0)            
            if not success:
                raise Exception(_('Failed to remove snapshot for VM %s'), instance.name)
            
            if f:
                f.close()
            
            if export_folder:
                LOG.debug(_('Removing folder %s '), export_folder)
                shutil.rmtree(export_folder)            
        
    def pause(self, instance):
        """Pause VM instance."""
        LOG.debug("Pause instance=%s", instance)
        self._set_vm_state(instance.name, 'Paused')

    def unpause(self, instance):
        """Unpause paused VM instance."""
        LOG.debug("Unpause instance=%s", instance)
        self._set_vm_state(instance.name, 'Enabled')
 
    def suspend(self, instance):
        """Suspend the specified instance."""
        LOG.debug("Suspend instance=%s", instance)
        self._set_vm_state(instance.name, 'Suspended')        

    def resume(self, instance):
        """Resume the suspended VM instance."""
        LOG.debug("Resume instance=%s", instance)        
        self._set_vm_state(instance.name, 'Enabled')        <|MERGE_RESOLUTION|>--- conflicted
+++ resolved
@@ -63,10 +63,6 @@
 import os
 import time
 import uuid
-<<<<<<< HEAD
-import shutil
-=======
->>>>>>> dab1b607
 import platform
 import shutil
 
@@ -79,11 +75,6 @@
 from nova import utils
 from nova import db
 from nova.openstack.common import cfg
-<<<<<<< HEAD
-from nova.image import glance
-from xml.etree import ElementTree
-=======
->>>>>>> dab1b607
 from nova.virt.hyperv import volumeops
 from nova.image import glance
 from xml.etree import ElementTree
