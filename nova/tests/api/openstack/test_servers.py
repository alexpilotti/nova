# vim: tabstop=4 shiftwidth=4 softtabstop=4

# Copyright 2010-2011 OpenStack LLC.
# All Rights Reserved.
#
#    Licensed under the Apache License, Version 2.0 (the "License"); you may
#    not use this file except in compliance with the License. You may obtain
#    a copy of the License at
#
#         http://www.apache.org/licenses/LICENSE-2.0
#
#    Unless required by applicable law or agreed to in writing, software
#    distributed under the License is distributed on an "AS IS" BASIS, WITHOUT
#    WARRANTIES OR CONDITIONS OF ANY KIND, either express or implied. See the
#    License for the specific language governing permissions and limitations
#    under the License.

import base64
import datetime
import json
import unittest
from xml.dom import minidom

import webob

from nova import context
from nova import db
from nova import exception
from nova import flags
from nova import test
from nova import utils
import nova.api.openstack
from nova.api.openstack import create_instance_helper
from nova.api.openstack import servers
from nova.api.openstack import wsgi
import nova.compute.api
from nova.compute import instance_types
from nova.compute import power_state
import nova.db.api
import nova.scheduler.api
from nova.db.sqlalchemy.models import Instance
from nova.db.sqlalchemy.models import InstanceMetadata
import nova.image.fake
import nova.rpc
from nova.tests.api.openstack import common
from nova.tests.api.openstack import fakes


FLAGS = flags.FLAGS
FLAGS.verbose = True


FAKE_UUID = 'aaaaaaaa-aaaa-aaaa-aaaa-aaaaaaaaaaaa'


def fake_gen_uuid():
    return FAKE_UUID


def return_server_by_id(context, id):
    return stub_instance(id)


def return_server_by_uuid(context, uuid):
    id = 1
    return stub_instance(id, uuid=uuid)


def return_virtual_interface_by_instance(interfaces):
    def _return_virtual_interface_by_instance(context, instance_id):
        return interfaces
    return _return_virtual_interface_by_instance


def return_virtual_interface_instance_nonexistant(interfaces):
    def _return_virtual_interface_by_instance(context, instance_id):
        raise exception.InstanceNotFound(instance_id=instance_id)
    return _return_virtual_interface_by_instance


def return_server_with_attributes(**kwargs):
    def _return_server(context, id):
        return stub_instance(id, **kwargs)
    return _return_server


def return_server_with_addresses(private, public):
    def _return_server(context, id):
        return stub_instance(id, private_address=private,
                             public_addresses=public)
    return _return_server


def return_server_with_power_state(power_state):
    def _return_server(context, id):
        return stub_instance(id, power_state=power_state)
    return _return_server


def return_server_with_uuid_and_power_state(power_state):
    def _return_server(context, id):
        return stub_instance(id, uuid=FAKE_UUID, power_state=power_state)
    return _return_server


def return_servers(context, *args, **kwargs):
    return [stub_instance(i, 'fake', 'fake') for i in xrange(5)]


def return_servers_by_reservation(context, reservation_id=""):
    return [stub_instance(i, reservation_id) for i in xrange(5)]


def return_servers_by_reservation_empty(context, reservation_id=""):
    return []


def return_servers_from_child_zones_empty(*args, **kwargs):
    return []


def return_servers_from_child_zones(*args, **kwargs):
    class Server(object):
        pass

    zones = []
    for zone in xrange(3):
        servers = []
        for server_id in xrange(5):
            server = Server()
            server._info = stub_instance(server_id, reservation_id="child")
            servers.append(server)

        zones.append(("Zone%d" % zone, servers))
    return zones


def return_security_group(context, instance_id, security_group_id):
    pass


def instance_update(context, instance_id, kwargs):
    return stub_instance(instance_id)


def instance_addresses(context, instance_id):
    return None


def stub_instance(id, user_id='fake', project_id='fake', private_address=None,
                  public_addresses=None, host=None, power_state=0,
                  reservation_id="", uuid=FAKE_UUID, image_ref="10",
                  flavor_id="1", interfaces=None):
    metadata = []
    metadata.append(InstanceMetadata(key='seq', value=id))

    if interfaces is None:
        interfaces = []

    inst_type = instance_types.get_instance_type_by_flavor_id(int(flavor_id))

    if public_addresses is None:
        public_addresses = list()

    if host is not None:
        host = str(host)

    # ReservationID isn't sent back, hack it in there.
    server_name = "server%s" % id
    if reservation_id != "":
        server_name = "reservation_%s" % (reservation_id, )

    instance = {
        "id": int(id),
        "created_at": datetime.datetime(2010, 10, 10, 12, 0, 0),
        "updated_at": datetime.datetime(2010, 11, 11, 11, 0, 0),
        "admin_pass": "",
        "user_id": user_id,
        "project_id": project_id,
        "image_ref": image_ref,
        "kernel_id": "",
        "ramdisk_id": "",
        "launch_index": 0,
        "key_name": "",
        "key_data": "",
        "state": power_state,
        "state_description": "",
        "memory_mb": 0,
        "vcpus": 0,
        "local_gb": 0,
        "hostname": "",
        "host": host,
        "instance_type": dict(inst_type),
        "user_data": "",
        "reservation_id": reservation_id,
        "mac_address": "",
        "scheduled_at": utils.utcnow(),
        "launched_at": utils.utcnow(),
        "terminated_at": utils.utcnow(),
        "availability_zone": "",
        "display_name": server_name,
        "display_description": "",
        "locked": False,
        "metadata": metadata,
        "uuid": uuid,
        "virtual_interfaces": interfaces}

    instance["fixed_ips"] = {
        "address": private_address,
        "floating_ips": [{"address":ip} for ip in public_addresses]}

    return instance


def fake_compute_api(cls, req, id):
    return True


def find_host(self, context, instance_id):
    return "nova"


class MockSetAdminPassword(object):
    def __init__(self):
        self.instance_id = None
        self.password = None

    def __call__(self, context, instance_id, password):
        self.instance_id = instance_id
        self.password = password


class ServersTest(test.TestCase):

    def setUp(self):
        self.maxDiff = None
        super(ServersTest, self).setUp()
        fakes.stub_out_networking(self.stubs)
        fakes.stub_out_rate_limiting(self.stubs)
        fakes.stub_out_key_pair_funcs(self.stubs)
        fakes.stub_out_image_service(self.stubs)
        self.stubs.Set(utils, 'gen_uuid', fake_gen_uuid)
        self.stubs.Set(nova.db.api, 'instance_get_all', return_servers)
        self.stubs.Set(nova.db.api, 'instance_get', return_server_by_id)
        self.stubs.Set(nova.db, 'instance_get_by_uuid',
                       return_server_by_uuid)
        self.stubs.Set(nova.db.api, 'instance_get_all_by_project',
                       return_servers)
        self.stubs.Set(nova.db.api, 'instance_add_security_group',
                       return_security_group)
        self.stubs.Set(nova.db.api, 'instance_update', instance_update)
        self.stubs.Set(nova.db.api, 'instance_get_fixed_addresses',
                       instance_addresses)
        self.stubs.Set(nova.db.api, 'instance_get_floating_address',
                       instance_addresses)
        self.stubs.Set(nova.compute.API, 'pause', fake_compute_api)
        self.stubs.Set(nova.compute.API, 'unpause', fake_compute_api)
        self.stubs.Set(nova.compute.API, 'suspend', fake_compute_api)
        self.stubs.Set(nova.compute.API, 'resume', fake_compute_api)
        self.stubs.Set(nova.compute.API, "get_diagnostics", fake_compute_api)
        self.stubs.Set(nova.compute.API, "get_actions", fake_compute_api)

        fakes.stub_out_glance(self.stubs)
        fakes.stub_out_compute_api_snapshot(self.stubs)
        service_class = 'nova.image.glance.GlanceImageService'
        self.service = utils.import_object(service_class)
        self.context = context.RequestContext(1, None)
        self.service.delete_all()
        self.sent_to_glance = {}
        fakes.stub_out_glance_add_image(self.stubs, self.sent_to_glance)

        self.allow_admin = FLAGS.allow_admin_api

        self.webreq = common.webob_factory('/v1.0/servers')

    def test_get_server_by_id(self):
        req = webob.Request.blank('/v1.0/servers/1')
        res = req.get_response(fakes.wsgi_app())
        res_dict = json.loads(res.body)
        self.assertEqual(res_dict['server']['id'], 1)
        self.assertEqual(res_dict['server']['name'], 'server1')

    def test_get_server_by_uuid(self):
        """
        The steps involved with resolving a UUID are pretty complicated;
        here's what's happening in this scenario:

        1. Show is calling `routing_get`

        2. `routing_get` is wrapped by `reroute_compute` which does the work
           of resolving requests to child zones.

        3. `reroute_compute` looks up the UUID by hitting the stub
           (returns_server_by_uuid)

        4. Since the stub return that the record exists, `reroute_compute`
           considers the request to be 'zone local', so it replaces the UUID
           in the argument list with an integer ID and then calls the inner
           function ('get').

        5. The call to `get` hits the other stub 'returns_server_by_id` which
           has the UUID set to FAKE_UUID

        So, counterintuitively, we call `get` twice on the `show` command.
        """
        req = webob.Request.blank('/v1.0/servers/%s' % FAKE_UUID)
        res = req.get_response(fakes.wsgi_app())
        res_dict = json.loads(res.body)
        self.assertEqual(res_dict['server']['id'], 1)
        self.assertEqual(res_dict['server']['uuid'], FAKE_UUID)
        self.assertEqual(res_dict['server']['name'], 'server1')

    def test_get_server_by_id_v1_1(self):
        image_bookmark = "http://localhost/images/10"
        flavor_ref = "http://localhost/v1.1/flavors/1"
        flavor_id = "1"
        flavor_bookmark = "http://localhost/flavors/1"

        public_ip = '192.168.0.3'
        private_ip = '172.19.0.1'
        interfaces = [
            {
                'network': {'label': 'public'},
                'fixed_ips': [
                    {'address': public_ip},
                ],
            },
            {
                'network': {'label': 'private'},
                'fixed_ips': [
                    {'address': private_ip},
                ],
            },
        ]
        new_return_server = return_server_with_attributes(
            interfaces=interfaces)
        self.stubs.Set(nova.db.api, 'instance_get', new_return_server)

        req = webob.Request.blank('/v1.1/servers/1')
        res = req.get_response(fakes.wsgi_app())
        res_dict = json.loads(res.body)
        expected_server = {
            "server": {
                "id": 1,
                "uuid": FAKE_UUID,
                "updated": "2010-11-11T11:00:00Z",
                "created": "2010-10-10T12:00:00Z",
                "progress": 0,
                "name": "server1",
                "status": "BUILD",
                "hostId": '',
                "image": {
                    "id": "10",
                    "links": [
                        {
                            "rel": "bookmark",
                            "href": image_bookmark,
                        },
                    ],
                },
                "flavor": {
                    "id": "1",
                  "links": [
                                            {
                          "rel": "bookmark",
                          "href": flavor_bookmark,
                      },
                  ],
                },
                "addresses": {
                    "public": [
                        {
                            "version": 4,
                            "addr": public_ip,
                        },
                    ],
                    "private": [
                        {
                            "version": 4,
                            "addr": private_ip,
                        },
                    ],
                },
                "metadata": {
                    "seq": "1",
                },
                "links": [
                    {
                        "rel": "self",
                        #FIXME(wwolf) Do we want the links to be id or uuid?
                        "href": "http://localhost/v1.1/servers/1",
                    },
                    {
                        "rel": "bookmark",
                        "href": "http://localhost/servers/1",
                    },
                ],
            }
        }

        self.assertDictMatch(res_dict, expected_server)

    def test_get_server_by_id_v1_1_xml(self):
        image_bookmark = "http://localhost/images/10"
        flavor_ref = "http://localhost/v1.1/flavors/1"
        flavor_id = "1"
        flavor_bookmark = "http://localhost/flavors/1"
        server_href = "http://localhost/v1.1/servers/1"
        server_bookmark = "http://localhost/servers/1"

        public_ip = '192.168.0.3'
        private_ip = '172.19.0.1'
        interfaces = [
            {
                'network': {'label': 'public'},
                'fixed_ips': [
                    {'address': public_ip},
                ],
            },
            {
                'network': {'label': 'private'},
                'fixed_ips': [
                    {'address': private_ip},
                ],
            },
        ]
        new_return_server = return_server_with_attributes(
            interfaces=interfaces)
        self.stubs.Set(nova.db.api, 'instance_get', new_return_server)

        req = webob.Request.blank('/v1.1/servers/1')
        req.headers['Accept'] = 'application/xml'
        res = req.get_response(fakes.wsgi_app())
        actual = minidom.parseString(res.body.replace('  ', ''))
        expected_uuid = FAKE_UUID
        expected_updated = "2010-11-11T11:00:00Z"
        expected_created = "2010-10-10T12:00:00Z"
        expected = minidom.parseString("""
        <server id="1"
                uuid="%(expected_uuid)s"
                xmlns="http://docs.openstack.org/compute/api/v1.1"
                xmlns:atom="http://www.w3.org/2005/Atom"
                name="server1"
                updated="%(expected_updated)s"
                created="%(expected_created)s"
                hostId=""
                status="BUILD"
                progress="0">
            <atom:link href="%(server_href)s" rel="self"/>
            <atom:link href="%(server_bookmark)s" rel="bookmark"/>
            <image id="10">
                <atom:link rel="bookmark" href="%(image_bookmark)s"/>
            </image>
            <flavor id="1">
                <atom:link rel="bookmark" href="%(flavor_bookmark)s"/>
            </flavor>
            <metadata>
                <meta key="seq">
                    1
                </meta>
            </metadata>
            <addresses>
                <network id="public">
                    <ip version="4" addr="%(public_ip)s"/>
                </network>
                <network id="private">
                    <ip version="4" addr="%(private_ip)s"/>
                </network>
            </addresses>
        </server>
        """.replace("  ", "") % (locals()))

        self.assertEqual(expected.toxml(), actual.toxml())

    def test_get_server_with_active_status_by_id_v1_1(self):
        image_bookmark = "http://localhost/images/10"
        flavor_ref = "http://localhost/v1.1/flavors/1"
        flavor_id = "1"
        flavor_bookmark = "http://localhost/flavors/1"
        private_ip = "192.168.0.3"
        public_ip = "1.2.3.4"

        interfaces = [
            {
                'network': {'label': 'public'},
                'fixed_ips': [
                    {'address': public_ip},
                ],
            },
            {
                'network': {'label': 'private'},
                'fixed_ips': [
                    {'address': private_ip},
                ],
            },
        ]
        new_return_server = return_server_with_attributes(
            interfaces=interfaces, power_state=1)
        self.stubs.Set(nova.db.api, 'instance_get', new_return_server)

        req = webob.Request.blank('/v1.1/servers/1')
        res = req.get_response(fakes.wsgi_app())
        res_dict = json.loads(res.body)
        expected_server = {
            "server": {
                "id": 1,
                "uuid": FAKE_UUID,
                "updated": "2010-11-11T11:00:00Z",
                "created": "2010-10-10T12:00:00Z",
                "progress": 100,
                "name": "server1",
                "status": "ACTIVE",
                "hostId": '',
                "image": {
                    "id": "10",
                    "links": [
                        {
                            "rel": "bookmark",
                            "href": image_bookmark,
                        },
                    ],
                },
                "flavor": {
                    "id": "1",
                  "links": [
                      {
                          "rel": "bookmark",
                          "href": flavor_bookmark,
                      },
                  ],
                },
                "addresses": {
                    "public": [
                        {
                            "version": 4,
                            "addr": public_ip,
                        },
                    ],
                    "private": [
                        {
                            "version": 4,
                            "addr": private_ip,
                        },
                    ],
                },
                "metadata": {
                    "seq": "1",
                },
                "links": [
                    {
                        "rel": "self",
                        "href": "http://localhost/v1.1/servers/1",
                    },
                    {
                        "rel": "bookmark",
                        "href": "http://localhost/servers/1",
                    },
                ],
            }
        }

        self.assertDictMatch(res_dict, expected_server)

    def test_get_server_with_id_image_ref_by_id_v1_1(self):
        image_ref = "10"
        image_bookmark = "http://localhost/images/10"
        flavor_ref = "http://localhost/v1.1/flavors/1"
        flavor_id = "1"
        flavor_bookmark = "http://localhost/flavors/1"
        private_ip = "192.168.0.3"
        public_ip = "1.2.3.4"

        interfaces = [
            {
                'network': {'label': 'public'},
                'fixed_ips': [
                    {'address': public_ip},
                ],
            },
            {
                'network': {'label': 'private'},
                'fixed_ips': [
                    {'address': private_ip},
                ],
            },
        ]
        new_return_server = return_server_with_attributes(
            interfaces=interfaces, power_state=1, image_ref=image_ref,
            flavor_id=flavor_id)
        self.stubs.Set(nova.db.api, 'instance_get', new_return_server)

        req = webob.Request.blank('/v1.1/servers/1')
        res = req.get_response(fakes.wsgi_app())
        res_dict = json.loads(res.body)
        expected_server = {
            "server": {
                "id": 1,
                "uuid": FAKE_UUID,
                "updated": "2010-11-11T11:00:00Z",
                "created": "2010-10-10T12:00:00Z",
                "progress": 100,
                "name": "server1",
                "status": "ACTIVE",
                "hostId": '',
                "image": {
                    "id": "10",
                    "links": [
                        {
                            "rel": "bookmark",
                            "href": image_bookmark,
                        },
                    ],
                },
                "flavor": {
                    "id": "1",
                  "links": [
                      {
                          "rel": "bookmark",
                          "href": flavor_bookmark,
                      },
                  ],
                },
                "addresses": {
                    "public": [
                        {
                            "version": 4,
                            "addr": public_ip,
                        },
                    ],
                    "private": [
                        {
                            "version": 4,
                            "addr": private_ip,
                        },
                    ],
                },
                "metadata": {
                    "seq": "1",
                },
                "links": [
                    {
                        "rel": "self",
                        "href": "http://localhost/v1.1/servers/1",
                    },
                    {
                        "rel": "bookmark",
                        "href": "http://localhost/servers/1",
                    },
                ],
            }
        }

        self.assertDictMatch(res_dict, expected_server)

    def test_get_server_by_id_with_addresses_xml(self):
        private = "192.168.0.3"
        public = ["1.2.3.4"]
        new_return_server = return_server_with_addresses(private, public)
        self.stubs.Set(nova.db.api, 'instance_get', new_return_server)
        req = webob.Request.blank('/v1.0/servers/1')
        req.headers['Accept'] = 'application/xml'
        res = req.get_response(fakes.wsgi_app())
        dom = minidom.parseString(res.body)
        server = dom.childNodes[0]
        self.assertEquals(server.nodeName, 'server')
        self.assertEquals(server.getAttribute('id'), '1')
        self.assertEquals(server.getAttribute('name'), 'server1')
        (public,) = server.getElementsByTagName('public')
        (ip,) = public.getElementsByTagName('ip')
        self.assertEquals(ip.getAttribute('addr'), '1.2.3.4')
        (private,) = server.getElementsByTagName('private')
        (ip,) = private.getElementsByTagName('ip')
        self.assertEquals(ip.getAttribute('addr'),  '192.168.0.3')

    def test_get_server_by_id_with_addresses(self):
        private = "192.168.0.3"
        public = ["1.2.3.4"]
        new_return_server = return_server_with_addresses(private, public)
        self.stubs.Set(nova.db.api, 'instance_get', new_return_server)
        req = webob.Request.blank('/v1.0/servers/1')
        res = req.get_response(fakes.wsgi_app())
        res_dict = json.loads(res.body)
        self.assertEqual(res_dict['server']['id'], 1)
        self.assertEqual(res_dict['server']['name'], 'server1')
        addresses = res_dict['server']['addresses']
        self.assertEqual(len(addresses["public"]), len(public))
        self.assertEqual(addresses["public"][0], public[0])
        self.assertEqual(len(addresses["private"]), 1)
        self.assertEqual(addresses["private"][0], private)

    def test_get_server_addresses_v1_0(self):
        private = '192.168.0.3'
        public = ['1.2.3.4']
        new_return_server = return_server_with_addresses(private, public)
        self.stubs.Set(nova.db.api, 'instance_get', new_return_server)
        req = webob.Request.blank('/v1.0/servers/1/ips')
        res = req.get_response(fakes.wsgi_app())
        res_dict = json.loads(res.body)
        self.assertEqual(res_dict, {
            'addresses': {'public': public, 'private': [private]}})

    def test_get_server_addresses_xml_v1_0(self):
        private_expected = "192.168.0.3"
        public_expected = ["1.2.3.4"]
        new_return_server = return_server_with_addresses(private_expected,
                                                         public_expected)
        self.stubs.Set(nova.db.api, 'instance_get', new_return_server)
        req = webob.Request.blank('/v1.0/servers/1/ips')
        req.headers['Accept'] = 'application/xml'
        res = req.get_response(fakes.wsgi_app())
        dom = minidom.parseString(res.body)
        (addresses,) = dom.childNodes
        self.assertEquals(addresses.nodeName, 'addresses')
        (public,) = addresses.getElementsByTagName('public')
        (ip,) = public.getElementsByTagName('ip')
        self.assertEquals(ip.getAttribute('addr'), public_expected[0])
        (private,) = addresses.getElementsByTagName('private')
        (ip,) = private.getElementsByTagName('ip')
        self.assertEquals(ip.getAttribute('addr'), private_expected)

    def test_get_server_addresses_public_v1_0(self):
        private = "192.168.0.3"
        public = ["1.2.3.4"]
        new_return_server = return_server_with_addresses(private, public)
        self.stubs.Set(nova.db.api, 'instance_get', new_return_server)
        req = webob.Request.blank('/v1.0/servers/1/ips/public')
        res = req.get_response(fakes.wsgi_app())
        res_dict = json.loads(res.body)
        self.assertEqual(res_dict, {'public': public})

    def test_get_server_addresses_private_v1_0(self):
        private = "192.168.0.3"
        public = ["1.2.3.4"]
        new_return_server = return_server_with_addresses(private, public)
        self.stubs.Set(nova.db.api, 'instance_get', new_return_server)
        req = webob.Request.blank('/v1.0/servers/1/ips/private')
        res = req.get_response(fakes.wsgi_app())
        res_dict = json.loads(res.body)
        self.assertEqual(res_dict, {'private': [private]})

    def test_get_server_addresses_public_xml_v1_0(self):
        private = "192.168.0.3"
        public = ["1.2.3.4"]
        new_return_server = return_server_with_addresses(private, public)
        self.stubs.Set(nova.db.api, 'instance_get', new_return_server)
        req = webob.Request.blank('/v1.0/servers/1/ips/public')
        req.headers['Accept'] = 'application/xml'
        res = req.get_response(fakes.wsgi_app())
        dom = minidom.parseString(res.body)
        (public_node,) = dom.childNodes
        self.assertEquals(public_node.nodeName, 'public')
        (ip,) = public_node.getElementsByTagName('ip')
        self.assertEquals(ip.getAttribute('addr'), public[0])

    def test_get_server_addresses_private_xml_v1_0(self):
        private = "192.168.0.3"
        public = ["1.2.3.4"]
        new_return_server = return_server_with_addresses(private, public)
        self.stubs.Set(nova.db.api, 'instance_get', new_return_server)
        req = webob.Request.blank('/v1.0/servers/1/ips/private')
        req.headers['Accept'] = 'application/xml'
        res = req.get_response(fakes.wsgi_app())
        dom = minidom.parseString(res.body)
        (private_node,) = dom.childNodes
        self.assertEquals(private_node.nodeName, 'private')
        (ip,) = private_node.getElementsByTagName('ip')
        self.assertEquals(ip.getAttribute('addr'), private)

    def test_get_server_by_id_with_addresses_v1_1(self):
        FLAGS.use_ipv6 = True
        interfaces = [
            {
                'network': {'label': 'network_1'},
                'fixed_ips': [
                    {'address': '192.168.0.3'},
                    {'address': '192.168.0.4'},
                ],
            },
            {
                'network': {'label': 'network_2'},
                'fixed_ips': [
                    {'address': '172.19.0.1'},
                    {'address': '172.19.0.2'},
                ],
                'fixed_ipv6': '2001:4860::12',
            },
        ]
        new_return_server = return_server_with_attributes(
            interfaces=interfaces)
        self.stubs.Set(nova.db.api, 'instance_get', new_return_server)

        req = webob.Request.blank('/v1.1/servers/1')
        res = req.get_response(fakes.wsgi_app())

        res_dict = json.loads(res.body)
        self.assertEqual(res_dict['server']['id'], 1)
        self.assertEqual(res_dict['server']['name'], 'server1')
        addresses = res_dict['server']['addresses']
        expected = {
            'network_1': [
                {'addr': '192.168.0.3', 'version': 4},
                {'addr': '192.168.0.4', 'version': 4},
            ],
            'network_2': [
                {'addr': '172.19.0.1', 'version': 4},
                {'addr': '172.19.0.2', 'version': 4},
                {'addr': '2001:4860::12', 'version': 6},
            ],
        }

        self.assertEqual(addresses, expected)

    def test_get_server_by_id_with_addresses_v1_1_ipv6_disabled(self):
        FLAGS.use_ipv6 = False
        interfaces = [
            {
                'network': {'label': 'network_1'},
                'fixed_ips': [
                    {'address': '192.168.0.3'},
                    {'address': '192.168.0.4'},
                ],
            },
            {
                'network': {'label': 'network_2'},
                'fixed_ips': [
                    {'address': '172.19.0.1'},
                    {'address': '172.19.0.2'},
                ],
                'fixed_ipv6': '2001:4860::12',
            },
        ]
        new_return_server = return_server_with_attributes(
            interfaces=interfaces)
        self.stubs.Set(nova.db.api, 'instance_get', new_return_server)

        req = webob.Request.blank('/v1.1/servers/1')
        res = req.get_response(fakes.wsgi_app())

        res_dict = json.loads(res.body)
        self.assertEqual(res_dict['server']['id'], 1)
        self.assertEqual(res_dict['server']['name'], 'server1')
        addresses = res_dict['server']['addresses']
        expected = {
            'network_1': [
                {'addr': '192.168.0.3', 'version': 4},
                {'addr': '192.168.0.4', 'version': 4},
            ],
            'network_2': [
                {'addr': '172.19.0.1', 'version': 4},
                {'addr': '172.19.0.2', 'version': 4},
            ],
        }

        self.assertEqual(addresses, expected)

    def test_get_server_addresses_v1_1(self):
        FLAGS.use_ipv6 = True
        interfaces = [
            {
                'network': {'label': 'network_1'},
                'fixed_ips': [
                    {'address': '192.168.0.3'},
                    {'address': '192.168.0.4'},
                ],
            },
            {
                'network': {'label': 'network_2'},
                'fixed_ips': [
                    {
                        'address': '172.19.0.1',
                        'floating_ips': [
                            {'address': '1.2.3.4'},
                        ],
                    },
                    {'address': '172.19.0.2'},
                ],
                'fixed_ipv6': '2001:4860::12',
            },
        ]

        _return_vifs = return_virtual_interface_by_instance(interfaces)
        self.stubs.Set(nova.db.api,
                       'virtual_interface_get_by_instance',
                       _return_vifs)

        req = webob.Request.blank('/v1.1/servers/1/ips')
        res = req.get_response(fakes.wsgi_app())
        res_dict = json.loads(res.body)

        expected = {
            'addresses': {
                'network_1': [
                    {'version': 4, 'addr': '192.168.0.3'},
                    {'version': 4, 'addr': '192.168.0.4'},
                ],
                'network_2': [
                    {'version': 4, 'addr': '172.19.0.1'},
                    {'version': 4, 'addr': '1.2.3.4'},
                    {'version': 4, 'addr': '172.19.0.2'},
                    {'version': 6, 'addr': '2001:4860::12'},
                ],
            },
        }

        self.assertEqual(res_dict, expected)

    def test_get_server_addresses_single_network_v1_1(self):
        FLAGS.use_ipv6 = True
        interfaces = [
            {
                'network': {'label': 'network_1'},
                'fixed_ips': [
                    {'address': '192.168.0.3'},
                    {'address': '192.168.0.4'},
                ],
            },
            {
                'network': {'label': 'network_2'},
                'fixed_ips': [
                    {
                        'address': '172.19.0.1',
                        'floating_ips': [
                            {'address': '1.2.3.4'},
                        ],
                    },
                    {'address': '172.19.0.2'},
                ],
                'fixed_ipv6': '2001:4860::12',
            },
        ]
        _return_vifs = return_virtual_interface_by_instance(interfaces)
        self.stubs.Set(nova.db.api,
                       'virtual_interface_get_by_instance',
                       _return_vifs)

        req = webob.Request.blank('/v1.1/servers/1/ips/network_2')
        res = req.get_response(fakes.wsgi_app())
        self.assertEqual(res.status_int, 200)
        res_dict = json.loads(res.body)
        expected = {
            'network_2': [
                {'version': 4, 'addr': '172.19.0.1'},
                {'version': 4, 'addr': '1.2.3.4'},
                {'version': 4, 'addr': '172.19.0.2'},
                {'version': 6, 'addr': '2001:4860::12'},
            ],
        }
        self.assertEqual(res_dict, expected)

    def test_get_server_addresses_nonexistant_network_v1_1(self):
        _return_vifs = return_virtual_interface_by_instance([])
        self.stubs.Set(nova.db.api,
                       'virtual_interface_get_by_instance',
                       _return_vifs)

        req = webob.Request.blank('/v1.1/servers/1/ips/network_0')
        res = req.get_response(fakes.wsgi_app())
        self.assertEqual(res.status_int, 404)

    def test_get_server_addresses_nonexistant_server_v1_1(self):
        _return_vifs = return_virtual_interface_instance_nonexistant([])
        self.stubs.Set(nova.db.api,
                       'virtual_interface_get_by_instance',
                       _return_vifs)

        req = webob.Request.blank('/v1.1/servers/600/ips')
        res = req.get_response(fakes.wsgi_app())
        self.assertEqual(res.status_int, 404)

    def test_get_server_list(self):
        req = webob.Request.blank('/v1.0/servers')
        res = req.get_response(fakes.wsgi_app())
        res_dict = json.loads(res.body)

        self.assertEqual(len(res_dict['servers']), 5)
        i = 0
        for s in res_dict['servers']:
            self.assertEqual(s['id'], i)
            self.assertEqual(s['name'], 'server%d' % i)
            self.assertEqual(s.get('imageId', None), None)
            i += 1

    def test_get_server_list_with_reservation_id(self):
        self.stubs.Set(nova.db.api, 'instance_get_all_by_reservation',
                       return_servers_by_reservation)
        self.stubs.Set(nova.scheduler.api, 'call_zone_method',
                       return_servers_from_child_zones)
        req = webob.Request.blank('/v1.0/servers?reservation_id=foo')
        res = req.get_response(fakes.wsgi_app())
        res_dict = json.loads(res.body)

        i = 0
        for s in res_dict['servers']:
            if '_is_precooked' in s:
                self.assertEqual(s.get('reservation_id'), 'child')
            else:
                self.assertEqual(s.get('name'), 'server%d' % i)
                i += 1

    def test_get_server_list_with_reservation_id_empty(self):
        self.stubs.Set(nova.db.api, 'instance_get_all_by_reservation',
                       return_servers_by_reservation_empty)
        self.stubs.Set(nova.scheduler.api, 'call_zone_method',
                       return_servers_from_child_zones_empty)
        req = webob.Request.blank('/v1.0/servers/detail?reservation_id=foo')
        res = req.get_response(fakes.wsgi_app())
        res_dict = json.loads(res.body)

        i = 0
        for s in res_dict['servers']:
            if '_is_precooked' in s:
                self.assertEqual(s.get('reservation_id'), 'child')
            else:
                self.assertEqual(s.get('name'), 'server%d' % i)
                i += 1

    def test_get_server_list_with_reservation_id_details(self):
        self.stubs.Set(nova.db.api, 'instance_get_all_by_reservation',
                       return_servers_by_reservation)
        self.stubs.Set(nova.scheduler.api, 'call_zone_method',
                       return_servers_from_child_zones)
        req = webob.Request.blank('/v1.0/servers/detail?reservation_id=foo')
        res = req.get_response(fakes.wsgi_app())
        res_dict = json.loads(res.body)

        i = 0
        for s in res_dict['servers']:
            if '_is_precooked' in s:
                self.assertEqual(s.get('reservation_id'), 'child')
            else:
                self.assertEqual(s.get('name'), 'server%d' % i)
                i += 1

    def test_get_server_list_v1_1(self):
        req = webob.Request.blank('/v1.1/servers')
        res = req.get_response(fakes.wsgi_app())
        res_dict = json.loads(res.body)

        self.assertEqual(len(res_dict['servers']), 5)
        for i, s in enumerate(res_dict['servers']):
            self.assertEqual(s['id'], i)
            self.assertEqual(s['name'], 'server%d' % i)
            self.assertEqual(s.get('image', None), None)

            expected_links = [
                {
                    "rel": "self",
                    "href": "http://localhost/v1.1/servers/%s" % s['id'],
                },
                {
                    "rel": "bookmark",
                    "href": "http://localhost/servers/%s" % s['id'],
                },
            ]

            self.assertEqual(s['links'], expected_links)

    def test_get_servers_with_limit(self):
        req = webob.Request.blank('/v1.0/servers?limit=3')
        res = req.get_response(fakes.wsgi_app())
        servers = json.loads(res.body)['servers']
        self.assertEqual([s['id'] for s in servers], [0, 1, 2])

        req = webob.Request.blank('/v1.0/servers?limit=aaa')
        res = req.get_response(fakes.wsgi_app())
        self.assertEqual(res.status_int, 400)
        self.assertTrue('limit' in res.body)

    def test_get_servers_with_offset(self):
        req = webob.Request.blank('/v1.0/servers?offset=2')
        res = req.get_response(fakes.wsgi_app())
        servers = json.loads(res.body)['servers']
        self.assertEqual([s['id'] for s in servers], [2, 3, 4])

        req = webob.Request.blank('/v1.0/servers?offset=aaa')
        res = req.get_response(fakes.wsgi_app())
        self.assertEqual(res.status_int, 400)
        self.assertTrue('offset' in res.body)

    def test_get_servers_with_limit_and_offset(self):
        req = webob.Request.blank('/v1.0/servers?limit=2&offset=1')
        res = req.get_response(fakes.wsgi_app())
        servers = json.loads(res.body)['servers']
        self.assertEqual([s['id'] for s in servers], [1, 2])

    def test_get_servers_with_bad_limit(self):
        req = webob.Request.blank('/v1.0/servers?limit=asdf&offset=1')
        res = req.get_response(fakes.wsgi_app())
        self.assertEqual(res.status_int, 400)
        self.assertTrue(res.body.find('limit param') > -1)

    def test_get_servers_with_bad_offset(self):
        req = webob.Request.blank('/v1.0/servers?limit=2&offset=asdf')
        res = req.get_response(fakes.wsgi_app())
        self.assertEqual(res.status_int, 400)
        self.assertTrue(res.body.find('offset param') > -1)

    def test_get_servers_with_marker(self):
        req = webob.Request.blank('/v1.1/servers?marker=2')
        res = req.get_response(fakes.wsgi_app())
        servers = json.loads(res.body)['servers']
        self.assertEqual([s['name'] for s in servers], ["server3", "server4"])

    def test_get_servers_with_limit_and_marker(self):
        req = webob.Request.blank('/v1.1/servers?limit=2&marker=1')
        res = req.get_response(fakes.wsgi_app())
        servers = json.loads(res.body)['servers']
        self.assertEqual([s['name'] for s in servers], ['server2', 'server3'])

    def test_get_servers_with_bad_marker(self):
        req = webob.Request.blank('/v1.1/servers?limit=2&marker=asdf')
        res = req.get_response(fakes.wsgi_app())
        self.assertEqual(res.status_int, 400)
        self.assertTrue(res.body.find('marker param') > -1)

    def test_get_servers_with_bad_option_v1_0(self):
        # 1.0 API ignores unknown options
        def fake_get_all(compute_self, context, search_opts=None):
            return [stub_instance(100)]

        self.stubs.Set(nova.compute.API, 'get_all', fake_get_all)

        req = webob.Request.blank('/v1.0/servers?unknownoption=whee')
        res = req.get_response(fakes.wsgi_app())
        self.assertEqual(res.status_int, 200)
        servers = json.loads(res.body)['servers']
        self.assertEqual(len(servers), 1)
        self.assertEqual(servers[0]['id'], 100)

    def test_get_servers_with_bad_option_v1_1(self):
        # 1.1 API also ignores unknown options
        def fake_get_all(compute_self, context, search_opts=None):
            return [stub_instance(100)]

        self.stubs.Set(nova.compute.API, 'get_all', fake_get_all)

        req = webob.Request.blank('/v1.1/servers?unknownoption=whee')
        res = req.get_response(fakes.wsgi_app())
        self.assertEqual(res.status_int, 200)
        servers = json.loads(res.body)['servers']
        self.assertEqual(len(servers), 1)
        self.assertEqual(servers[0]['id'], 100)

    def test_get_servers_allows_image_v1_1(self):
        def fake_get_all(compute_self, context, search_opts=None):
            self.assertNotEqual(search_opts, None)
            self.assertTrue('image' in search_opts)
            self.assertEqual(search_opts['image'], '12345')
            return [stub_instance(100)]

        self.stubs.Set(nova.compute.API, 'get_all', fake_get_all)

        req = webob.Request.blank('/v1.1/servers?image=12345')
        res = req.get_response(fakes.wsgi_app())
        # The following assert will fail if either of the asserts in
        # fake_get_all() fail
        self.assertEqual(res.status_int, 200)
        servers = json.loads(res.body)['servers']
        self.assertEqual(len(servers), 1)
        self.assertEqual(servers[0]['id'], 100)

    def test_get_servers_allows_flavor_v1_1(self):
        def fake_get_all(compute_self, context, search_opts=None):
            self.assertNotEqual(search_opts, None)
            self.assertTrue('flavor' in search_opts)
            # flavor is an integer ID
            self.assertEqual(search_opts['flavor'], 12345)
            return [stub_instance(100)]

        self.stubs.Set(nova.compute.API, 'get_all', fake_get_all)

        req = webob.Request.blank('/v1.1/servers?flavor=12345')
        res = req.get_response(fakes.wsgi_app())
        # The following assert will fail if either of the asserts in
        # fake_get_all() fail
        self.assertEqual(res.status_int, 200)
        servers = json.loads(res.body)['servers']
        self.assertEqual(len(servers), 1)
        self.assertEqual(servers[0]['id'], 100)

    def test_get_servers_allows_status_v1_1(self):
        def fake_get_all(compute_self, context, search_opts=None):
            self.assertNotEqual(search_opts, None)
            self.assertTrue('state' in search_opts)
            self.assertEqual(search_opts['state'],
                    [power_state.RUNNING, power_state.BLOCKED])
            return [stub_instance(100)]

        self.stubs.Set(nova.compute.API, 'get_all', fake_get_all)

        req = webob.Request.blank('/v1.1/servers?status=active')
        res = req.get_response(fakes.wsgi_app())
        # The following assert will fail if either of the asserts in
        # fake_get_all() fail
        self.assertEqual(res.status_int, 200)
        servers = json.loads(res.body)['servers']
        self.assertEqual(len(servers), 1)
        self.assertEqual(servers[0]['id'], 100)

    def test_get_servers_allows_name_v1_1(self):
        def fake_get_all(compute_self, context, search_opts=None):
            self.assertNotEqual(search_opts, None)
            self.assertTrue('name' in search_opts)
            self.assertEqual(search_opts['name'], 'whee.*')
            return [stub_instance(100)]

        self.stubs.Set(nova.compute.API, 'get_all', fake_get_all)

        req = webob.Request.blank('/v1.1/servers?name=whee.*')
        res = req.get_response(fakes.wsgi_app())
        # The following assert will fail if either of the asserts in
        # fake_get_all() fail
        self.assertEqual(res.status_int, 200)
        servers = json.loads(res.body)['servers']
        self.assertEqual(len(servers), 1)
        self.assertEqual(servers[0]['id'], 100)

    def test_get_servers_allows_instance_name1_v1_1(self):
        """Test getting servers by instance_name with admin_api
        enabled but non-admin context
        """
        FLAGS.allow_admin_api = True

        context = nova.context.RequestContext('testuser', 'testproject',
                is_admin=False)
        req = webob.Request.blank('/v1.1/servers?instance_name=whee.*')
        req.environ["nova.context"] = context
        res = req.get_response(fakes.wsgi_app())
        self.assertEqual(res.status_int, 403)
        self.assertTrue(res.body.find(
                "User does not have admin privileges") > -1)

    def test_get_servers_allows_instance_name2_v1_1(self):
        """Test getting servers by instance_name with admin_api
        enabled and admin context
        """
        FLAGS.allow_admin_api = True

        def fake_get_all(compute_self, context, search_opts=None):
            self.assertNotEqual(search_opts, None)
            self.assertTrue('instance_name' in search_opts)
            self.assertEqual(search_opts['instance_name'], 'whee.*')
            return [stub_instance(100)]

        self.stubs.Set(nova.compute.API, 'get_all', fake_get_all)

        req = webob.Request.blank('/v1.1/servers?instance_name=whee.*')
        # Request admin context
        context = nova.context.RequestContext('testuser', 'testproject',
                is_admin=True)
        req.environ["nova.context"] = context
        res = req.get_response(fakes.wsgi_app())
        # The following assert will fail if either of the asserts in
        # fake_get_all() fail
        self.assertEqual(res.status_int, 200)
        servers = json.loads(res.body)['servers']
        self.assertEqual(len(servers), 1)
        self.assertEqual(servers[0]['id'], 100)

    def test_get_servers_allows_ip_v1_1(self):
        """Test getting servers by ip with admin_api enabled and
        admin context
        """
        FLAGS.allow_admin_api = True

        def fake_get_all(compute_self, context, search_opts=None):
            self.assertNotEqual(search_opts, None)
            self.assertTrue('ip' in search_opts)
            self.assertEqual(search_opts['ip'], '10\..*')
            return [stub_instance(100)]

        self.stubs.Set(nova.compute.API, 'get_all', fake_get_all)

        req = webob.Request.blank('/v1.1/servers?ip=10\..*')
        # Request admin context
        context = nova.context.RequestContext('testuser', 'testproject',
                is_admin=True)
        req.environ["nova.context"] = context
        res = req.get_response(fakes.wsgi_app())
        # The following assert will fail if either of the asserts in
        # fake_get_all() fail
        self.assertEqual(res.status_int, 200)
        servers = json.loads(res.body)['servers']
        self.assertEqual(len(servers), 1)
        self.assertEqual(servers[0]['id'], 100)

    def test_get_servers_allows_ip6_v1_1(self):
        """Test getting servers by ip6 with admin_api enabled and
        admin context
        """
        FLAGS.allow_admin_api = True

        def fake_get_all(compute_self, context, search_opts=None):
            self.assertNotEqual(search_opts, None)
            self.assertTrue('ip6' in search_opts)
            self.assertEqual(search_opts['ip6'], 'ffff.*')
            return [stub_instance(100)]

        self.stubs.Set(nova.compute.API, 'get_all', fake_get_all)

        req = webob.Request.blank('/v1.1/servers?ip6=ffff.*')
        # Request admin context
        context = nova.context.RequestContext('testuser', 'testproject',
                is_admin=True)
        req.environ["nova.context"] = context
        res = req.get_response(fakes.wsgi_app())
        # The following assert will fail if either of the asserts in
        # fake_get_all() fail
        self.assertEqual(res.status_int, 200)
        servers = json.loads(res.body)['servers']
        self.assertEqual(len(servers), 1)
        self.assertEqual(servers[0]['id'], 100)

    def _setup_for_create_instance(self):
        """Shared implementation for tests below that create instance"""
        def instance_create(context, inst):
            inst_type = instance_types.get_instance_type_by_flavor_id(3)
            image_ref = 'http://localhost/images/2'
            return {'id': 1,
                    'display_name': 'server_test',
                    'uuid': FAKE_UUID,
                    'instance_type': dict(inst_type),
                    'image_ref': image_ref,
                    "created_at": datetime.datetime(2010, 10, 10, 12, 0, 0),
                    "updated_at": datetime.datetime(2010, 11, 11, 11, 0, 0),
                   }

        def server_update(context, id, params):
            return instance_create(context, id)

        def fake_method(*args, **kwargs):
            pass

        def project_get_networks(context, user_id):
            return dict(id='1', host='localhost')

        def queue_get_for(context, *args):
            return 'network_topic'

        def kernel_ramdisk_mapping(*args, **kwargs):
            return (1, 1)

        def image_id_from_hash(*args, **kwargs):
            return 2

        self.stubs.Set(nova.db.api, 'project_get_networks',
                       project_get_networks)
        self.stubs.Set(nova.db.api, 'instance_create', instance_create)
        self.stubs.Set(nova.rpc, 'cast', fake_method)
        self.stubs.Set(nova.rpc, 'call', fake_method)
        self.stubs.Set(nova.db.api, 'instance_update',
            server_update)
        self.stubs.Set(nova.db.api, 'queue_get_for', queue_get_for)
        self.stubs.Set(nova.network.manager.VlanManager, 'allocate_fixed_ip',
            fake_method)
        self.stubs.Set(
            nova.api.openstack.create_instance_helper.CreateInstanceHelper,
            "_get_kernel_ramdisk_from_image", kernel_ramdisk_mapping)
        self.stubs.Set(nova.compute.api.API, "_find_host", find_host)

    def _test_create_instance_helper(self):
        self._setup_for_create_instance()

        body = dict(server=dict(
            name='server_test', imageId=3, flavorId=2,
            metadata={'hello': 'world', 'open': 'stack'},
            personality={}))
        req = webob.Request.blank('/v1.0/servers')
        req.method = 'POST'
        req.body = json.dumps(body)
        req.headers["content-type"] = "application/json"

        res = req.get_response(fakes.wsgi_app())

        self.assertEqual(res.status_int, 200)
        server = json.loads(res.body)['server']
        self.assertEqual(16, len(server['adminPass']))
        self.assertEqual('server_test', server['name'])
        self.assertEqual(1, server['id'])
        self.assertEqual(2, server['flavorId'])
        self.assertEqual(3, server['imageId'])
        self.assertEqual(FAKE_UUID, server['uuid'])

    def test_create_instance(self):
        self._test_create_instance_helper()

    def test_create_instance_has_uuid(self):
        """Tests at the db-layer instead of API layer since that's where the
           UUID is generated
        """
        ctxt = context.RequestContext(1, 1)
        values = {}
        instance = nova.db.api.instance_create(ctxt, values)
        expected = FAKE_UUID
        self.assertEqual(instance['uuid'], expected)

    def test_create_instance_via_zones(self):
        """Server generated ReservationID"""
        self._setup_for_create_instance()
        self.flags(allow_admin_api=True)

        body = dict(server=dict(
            name='server_test', imageId=3, flavorId=2,
            metadata={'hello': 'world', 'open': 'stack'},
            personality={}))
        req = webob.Request.blank('/v1.0/zones/boot')
        req.method = 'POST'
        req.body = json.dumps(body)
        req.headers["content-type"] = "application/json"

        res = req.get_response(fakes.wsgi_app())

        reservation_id = json.loads(res.body)['reservation_id']
        self.assertEqual(res.status_int, 200)
        self.assertNotEqual(reservation_id, "")
        self.assertNotEqual(reservation_id, None)
        self.assertTrue(len(reservation_id) > 1)

    def test_create_instance_via_zones_with_resid(self):
        """User supplied ReservationID"""
        self._setup_for_create_instance()
        self.flags(allow_admin_api=True)

        body = dict(server=dict(
            name='server_test', imageId=3, flavorId=2,
            metadata={'hello': 'world', 'open': 'stack'},
            personality={}, reservation_id='myresid'))
        req = webob.Request.blank('/v1.0/zones/boot')
        req.method = 'POST'
        req.body = json.dumps(body)
        req.headers["content-type"] = "application/json"

        res = req.get_response(fakes.wsgi_app())

        reservation_id = json.loads(res.body)['reservation_id']
        self.assertEqual(res.status_int, 200)
        self.assertEqual(reservation_id, "myresid")

    def test_create_instance_no_key_pair(self):
        fakes.stub_out_key_pair_funcs(self.stubs, have_key_pair=False)
        self._test_create_instance_helper()

    def test_create_instance_no_name(self):
        self._setup_for_create_instance()

        body = {
            'server': {
                'imageId': 3,
                'flavorId': 1,
                'metadata': {
                    'hello': 'world',
                    'open': 'stack',
                },
                'personality': {},
            },
        }

        req = webob.Request.blank('/v1.0/servers')
        req.method = 'POST'
        req.body = json.dumps(body)
        req.headers["content-type"] = "application/json"
        res = req.get_response(fakes.wsgi_app())
        self.assertEqual(res.status_int, 400)

    def test_create_instance_nonstring_name(self):
        self._setup_for_create_instance()

        body = {
            'server': {
                'name': 12,
                'imageId': 3,
                'flavorId': 1,
                'metadata': {
                    'hello': 'world',
                    'open': 'stack',
                },
                'personality': {},
            },
        }

        req = webob.Request.blank('/v1.0/servers')
        req.method = 'POST'
        req.body = json.dumps(body)
        req.headers["content-type"] = "application/json"
        res = req.get_response(fakes.wsgi_app())
        self.assertEqual(res.status_int, 400)

    def test_create_instance_no_server_entity(self):
        self._setup_for_create_instance()

        body = {}

        req = webob.Request.blank('/v1.0/servers')
        req.method = 'POST'
        req.body = json.dumps(body)
        req.headers["content-type"] = "application/json"
        res = req.get_response(fakes.wsgi_app())
        self.assertEqual(res.status_int, 422)

    def test_create_instance_whitespace_name(self):
        self._setup_for_create_instance()

        body = {
            'server': {
                'name': '    ',
                'imageId': 3,
                'flavorId': 1,
                'metadata': {
                    'hello': 'world',
                    'open': 'stack',
                },
                'personality': {},
            },
        }

        req = webob.Request.blank('/v1.0/servers')
        req.method = 'POST'
        req.body = json.dumps(body)
        req.headers["content-type"] = "application/json"
        res = req.get_response(fakes.wsgi_app())
        self.assertEqual(res.status_int, 400)

    def test_create_instance_v1_1(self):
        self._setup_for_create_instance()

        # proper local hrefs must start with 'http://localhost/v1.1/'
        image_href = 'http://localhost/v1.1/images/2'
        flavor_ref = 'http://localhost/flavors/3'
        expected_flavor = {
            "id": "3",
            "links": [
                {
                    "rel": "bookmark",
                    "href": 'http://localhost/flavors/3',
                },
            ],
        }
        expected_image = {
            "id": "2",
            "links": [
                {
                    "rel": "bookmark",
                    "href": 'http://localhost/images/2',
                },
            ],
        }
        body = {
            'server': {
                'name': 'server_test',
                'imageRef': image_href,
                'flavorRef': flavor_ref,
                'metadata': {
                    'hello': 'world',
                    'open': 'stack',
                },
                'personality': [
                    {
                        "path": "/etc/banner.txt",
                        "contents": "MQ==",
                    },
                ],
            },
        }

        req = webob.Request.blank('/v1.1/servers')
        req.method = 'POST'
        req.body = json.dumps(body)
        req.headers["content-type"] = "application/json"

        res = req.get_response(fakes.wsgi_app())

        self.assertEqual(res.status_int, 200)
        server = json.loads(res.body)['server']
        self.assertEqual(16, len(server['adminPass']))
        self.assertEqual(1, server['id'])
        self.assertEqual(0, server['progress'])
        self.assertEqual('server_test', server['name'])
        self.assertEqual(expected_flavor, server['flavor'])
        self.assertEqual(expected_image, server['image'])

    def test_create_instance_v1_1_invalid_flavor_href(self):
        self._setup_for_create_instance()

        image_href = 'http://localhost/v1.1/images/2'
        flavor_ref = 'http://localhost/v1.1/flavors/asdf'
        body = dict(server=dict(
            name='server_test', imageRef=image_href, flavorRef=flavor_ref,
            metadata={'hello': 'world', 'open': 'stack'},
            personality={}))
        req = webob.Request.blank('/v1.1/servers')
        req.method = 'POST'
        req.body = json.dumps(body)
        req.headers["content-type"] = "application/json"
        res = req.get_response(fakes.wsgi_app())
        self.assertEqual(res.status_int, 400)

    def test_create_instance_v1_1_bad_flavor_href(self):
        self._setup_for_create_instance()

        image_href = 'http://localhost/v1.1/images/2'
        flavor_ref = 'http://localhost/v1.1/flavors/17'
        body = dict(server=dict(
            name='server_test', imageRef=image_href, flavorRef=flavor_ref,
            metadata={'hello': 'world', 'open': 'stack'},
            personality={}))
        req = webob.Request.blank('/v1.1/servers')
        req.method = 'POST'
        req.body = json.dumps(body)
        req.headers["content-type"] = "application/json"
        res = req.get_response(fakes.wsgi_app())
        self.assertEqual(res.status_int, 400)

    def test_create_instance_v1_1_bad_href(self):
        self._setup_for_create_instance()

        image_href = 'http://localhost/v1.1/images/asdf'
        flavor_ref = 'http://localhost/v1.1/flavors/3'
        body = dict(server=dict(
            name='server_test', imageRef=image_href, flavorRef=flavor_ref,
            metadata={'hello': 'world', 'open': 'stack'},
            personality={}))
        req = webob.Request.blank('/v1.1/servers')
        req.method = 'POST'
        req.body = json.dumps(body)
        req.headers["content-type"] = "application/json"
        res = req.get_response(fakes.wsgi_app())
        self.assertEqual(res.status_int, 400)

    def test_create_instance_v1_1_local_href(self):
        self._setup_for_create_instance()

        image_id = "2"
        flavor_ref = 'http://localhost/v1.1/flavors/3'
        expected_flavor = {
            "id": "3",
            "links": [
                {
                    "rel": "bookmark",
                    "href": 'http://localhost/flavors/3',
                },
            ],
        }
        expected_image = {
            "id": "2",
            "links": [
                {
                    "rel": "bookmark",
                    "href": 'http://localhost/images/2',
                },
            ],
        }
        body = {
            'server': {
                'name': 'server_test',
                'imageRef': image_id,
                'flavorRef': flavor_ref,
            },
        }

        req = webob.Request.blank('/v1.1/servers')
        req.method = 'POST'
        req.body = json.dumps(body)
        req.headers["content-type"] = "application/json"

        res = req.get_response(fakes.wsgi_app())

        self.assertEqual(res.status_int, 200)
        server = json.loads(res.body)['server']
        self.assertEqual(expected_flavor, server['flavor'])
        self.assertEqual(expected_image, server['image'])

    def test_create_instance_with_admin_pass_v1_0(self):
        self._setup_for_create_instance()

        body = {
            'server': {
                'name': 'test-server-create',
                'imageId': 3,
                'flavorId': 1,
                'adminPass': 'testpass',
            },
        }

        req = webob.Request.blank('/v1.0/servers')
        req.method = 'POST'
        req.body = json.dumps(body)
        req.headers['content-type'] = "application/json"
        res = req.get_response(fakes.wsgi_app())
        res = json.loads(res.body)
        self.assertNotEqual(res['server']['adminPass'],
                            body['server']['adminPass'])

    def test_create_instance_v1_1_admin_pass(self):
        self._setup_for_create_instance()

        image_href = 'http://localhost/v1.1/images/2'
        flavor_ref = 'http://localhost/v1.1/flavors/3'
        body = {
            'server': {
                'name': 'server_test',
                'imageRef': 3,
                'flavorRef': 3,
                'adminPass': 'testpass',
            },
        }

        req = webob.Request.blank('/v1.1/servers')
        req.method = 'POST'
        req.body = json.dumps(body)
        req.headers['content-type'] = "application/json"
        res = req.get_response(fakes.wsgi_app())
        self.assertEqual(res.status_int, 200)
        server = json.loads(res.body)['server']
        self.assertEqual(server['adminPass'], body['server']['adminPass'])

    def test_create_instance_v1_1_admin_pass_empty(self):
        self._setup_for_create_instance()

        body = {
            'server': {
                'name': 'server_test',
                'imageRef': 3,
                'flavorRef': 3,
                'adminPass': '',
            },
        }

        req = webob.Request.blank('/v1.1/servers')
        req.method = 'POST'
        req.body = json.dumps(body)
        req.headers['content-type'] = "application/json"
        res = req.get_response(fakes.wsgi_app())
        self.assertEqual(res.status_int, 400)

    def test_update_server_no_body(self):
        req = webob.Request.blank('/v1.0/servers/1')
        req.method = 'PUT'
        res = req.get_response(fakes.wsgi_app())
        self.assertEqual(res.status_int, 400)

    def test_update_nonstring_name(self):
        """ Confirm that update is filtering params """
        inst_dict = dict(name=12, adminPass='bacon')
        self.body = json.dumps(dict(server=inst_dict))

        req = webob.Request.blank('/v1.0/servers/1')
        req.method = 'PUT'
        req.content_type = "application/json"
        req.body = self.body
        res = req.get_response(fakes.wsgi_app())
        self.assertEqual(res.status_int, 400)

    def test_update_whitespace_name(self):
        """ Confirm that update is filtering params """
        inst_dict = dict(name='   ', adminPass='bacon')
        self.body = json.dumps(dict(server=inst_dict))

        req = webob.Request.blank('/v1.0/servers/1')
        req.method = 'PUT'
        req.content_type = "application/json"
        req.body = self.body
        res = req.get_response(fakes.wsgi_app())
        self.assertEqual(res.status_int, 400)

    def test_update_null_name(self):
        """ Confirm that update is filtering params """
        inst_dict = dict(name='', adminPass='bacon')
        self.body = json.dumps(dict(server=inst_dict))

        req = webob.Request.blank('/v1.0/servers/1')
        req.method = 'PUT'
        req.content_type = "application/json"
        req.body = self.body
        res = req.get_response(fakes.wsgi_app())
        self.assertEqual(res.status_int, 400)

    def test_update_server_v1_0(self):
        inst_dict = dict(name='server_test', adminPass='bacon')
        self.body = json.dumps(dict(server=inst_dict))

        def server_update(context, id, params):
            filtered_dict = dict(display_name='server_test')
            self.assertEqual(params, filtered_dict)
            return filtered_dict

        self.stubs.Set(nova.db.api, 'instance_update',
            server_update)
        self.stubs.Set(nova.compute.api.API, "_find_host", find_host)
        mock_method = MockSetAdminPassword()
        self.stubs.Set(nova.compute.api.API, 'set_admin_password', mock_method)

        req = webob.Request.blank('/v1.0/servers/1')
        req.method = 'PUT'
        req.content_type = "application/json"
        req.body = self.body
        res = req.get_response(fakes.wsgi_app())
        self.assertEqual(res.status_int, 204)
        self.assertEqual(mock_method.instance_id, '1')
        self.assertEqual(mock_method.password, 'bacon')

    def test_update_server_no_body_v1_1(self):
        req = webob.Request.blank('/v1.0/servers/1')
        req.method = 'PUT'
        res = req.get_response(fakes.wsgi_app())
        self.assertEqual(res.status_int, 400)

    def test_update_server_name_v1_1(self):
        req = webob.Request.blank('/v1.1/servers/1')
        req.method = 'PUT'
        req.content_type = 'application/json'
        req.body = json.dumps({'server': {'name': 'new-name'}})
        res = req.get_response(fakes.wsgi_app())
        self.assertEqual(res.status_int, 204)
        self.assertEqual(res.body, '')

    def test_update_server_adminPass_ignored_v1_1(self):
        inst_dict = dict(name='server_test', adminPass='bacon')
        self.body = json.dumps(dict(server=inst_dict))

        def server_update(context, id, params):
            filtered_dict = dict(display_name='server_test')
            self.assertEqual(params, filtered_dict)
            return filtered_dict

        self.stubs.Set(nova.db.api, 'instance_update',
            server_update)

        req = webob.Request.blank('/v1.1/servers/1')
        req.method = 'PUT'
        req.content_type = "application/json"
        req.body = self.body
        res = req.get_response(fakes.wsgi_app())
        self.assertEqual(res.status_int, 204)
        self.assertEqual(res.body, '')

    def test_create_backup_schedules(self):
        req = webob.Request.blank('/v1.0/servers/1/backup_schedule')
        req.method = 'POST'
        res = req.get_response(fakes.wsgi_app())
        self.assertEqual(res.status_int, 501)

    def test_delete_backup_schedules(self):
        req = webob.Request.blank('/v1.0/servers/1/backup_schedule/1')
        req.method = 'DELETE'
        res = req.get_response(fakes.wsgi_app())
        self.assertEqual(res.status_int, 501)

    def test_get_server_backup_schedules(self):
        req = webob.Request.blank('/v1.0/servers/1/backup_schedule')
        res = req.get_response(fakes.wsgi_app())
        self.assertEqual(res.status_int, 501)

    def test_get_server_backup_schedule(self):
        req = webob.Request.blank('/v1.0/servers/1/backup_schedule/1')
        res = req.get_response(fakes.wsgi_app())
        self.assertEqual(res.status_int, 501)

    def test_server_backup_schedule_deprecated_v1_1(self):
        req = webob.Request.blank('/v1.1/servers/1/backup_schedule')
        res = req.get_response(fakes.wsgi_app())
        self.assertEqual(res.status_int, 404)

    def test_get_all_server_details_xml_v1_0(self):
        req = webob.Request.blank('/v1.0/servers/detail')
        req.headers['Accept'] = 'application/xml'
        res = req.get_response(fakes.wsgi_app())
        dom = minidom.parseString(res.body)
        for i, server in enumerate(dom.getElementsByTagName('server')):
            self.assertEqual(server.getAttribute('id'), str(i))
            self.assertEqual(server.getAttribute('hostId'), '')
            self.assertEqual(server.getAttribute('name'), 'server%d' % i)
            self.assertEqual(server.getAttribute('imageId'), '10')
            self.assertEqual(server.getAttribute('status'), 'BUILD')
            (meta,) = server.getElementsByTagName('meta')
            self.assertEqual(meta.getAttribute('key'), 'seq')
            self.assertEqual(meta.firstChild.data.strip(), str(i))

    def test_get_all_server_details_v1_0(self):
        req = webob.Request.blank('/v1.0/servers/detail')
        res = req.get_response(fakes.wsgi_app())
        res_dict = json.loads(res.body)

        for i, s in enumerate(res_dict['servers']):
            self.assertEqual(s['id'], i)
            self.assertEqual(s['hostId'], '')
            self.assertEqual(s['name'], 'server%d' % i)
            self.assertEqual(s['imageId'], 10)
            self.assertEqual(s['flavorId'], 1)
            self.assertEqual(s['status'], 'BUILD')
            self.assertEqual(s['metadata']['seq'], str(i))

    def test_get_all_server_details_v1_1(self):
        expected_flavor = {
            "id": "1",
            "links": [
                {
                    "rel": "bookmark",
                    "href": 'http://localhost/flavors/1',
                },
            ],
        }
        expected_image = {
            "id": "10",
            "links": [
                {
                    "rel": "bookmark",
                    "href": 'http://localhost/images/10',
                },
            ],
        }
        req = webob.Request.blank('/v1.1/servers/detail')
        res = req.get_response(fakes.wsgi_app())
        res_dict = json.loads(res.body)

        for i, s in enumerate(res_dict['servers']):
            self.assertEqual(s['id'], i)
            self.assertEqual(s['hostId'], '')
            self.assertEqual(s['name'], 'server%d' % i)
            self.assertEqual(s['image'], expected_image)
            self.assertEqual(s['flavor'], expected_flavor)
            self.assertEqual(s['status'], 'BUILD')
            self.assertEqual(s['metadata']['seq'], str(i))

    def test_get_all_server_details_with_host(self):
        '''
        We want to make sure that if two instances are on the same host, then
        they return the same hostId. If two instances are on different hosts,
        they should return different hostId's. In this test, there are 5
        instances - 2 on one host and 3 on another.
        '''

        def return_servers_with_host(context, *args, **kwargs):
            return [stub_instance(i, 'fake', 'fake', None, None, i % 2)
                    for i in xrange(5)]

        self.stubs.Set(nova.db.api, 'instance_get_all_by_project',
            return_servers_with_host)

        req = webob.Request.blank('/v1.0/servers/detail')
        res = req.get_response(fakes.wsgi_app())
        res_dict = json.loads(res.body)

        server_list = res_dict['servers']
        host_ids = [server_list[0]['hostId'], server_list[1]['hostId']]
        self.assertTrue(host_ids[0] and host_ids[1])
        self.assertNotEqual(host_ids[0], host_ids[1])

        for i, s in enumerate(res_dict['servers']):
            self.assertEqual(s['id'], i)
            self.assertEqual(s['hostId'], host_ids[i % 2])
            self.assertEqual(s['name'], 'server%d' % i)
            self.assertEqual(s['imageId'], 10)
            self.assertEqual(s['flavorId'], 1)

    def test_server_pause(self):
        self.flags(allow_admin_api=True)
        body = dict(server=dict(
            name='server_test', imageId=2, flavorId=2, metadata={},
            personality={}))
        req = webob.Request.blank('/v1.0/servers/1/pause')
        req.method = 'POST'
        req.content_type = 'application/json'
        req.body = json.dumps(body)
        res = req.get_response(fakes.wsgi_app())
        self.assertEqual(res.status_int, 202)

    def test_server_unpause(self):
        self.flags(allow_admin_api=True)
        body = dict(server=dict(
            name='server_test', imageId=2, flavorId=2, metadata={},
            personality={}))
        req = webob.Request.blank('/v1.0/servers/1/unpause')
        req.method = 'POST'
        req.content_type = 'application/json'
        req.body = json.dumps(body)
        res = req.get_response(fakes.wsgi_app())
        self.assertEqual(res.status_int, 202)

    def test_server_suspend(self):
        self.flags(allow_admin_api=True)
        body = dict(server=dict(
            name='server_test', imageId=2, flavorId=2, metadata={},
            personality={}))
        req = webob.Request.blank('/v1.0/servers/1/suspend')
        req.method = 'POST'
        req.content_type = 'application/json'
        req.body = json.dumps(body)
        res = req.get_response(fakes.wsgi_app())
        self.assertEqual(res.status_int, 202)

    def test_server_resume(self):
        self.flags(allow_admin_api=True)
        body = dict(server=dict(
            name='server_test', imageId=2, flavorId=2, metadata={},
            personality={}))
        req = webob.Request.blank('/v1.0/servers/1/resume')
        req.method = 'POST'
        req.content_type = 'application/json'
        req.body = json.dumps(body)
        res = req.get_response(fakes.wsgi_app())
        self.assertEqual(res.status_int, 202)

    def test_server_reset_network(self):
        self.flags(allow_admin_api=True)
        body = dict(server=dict(
            name='server_test', imageId=2, flavorId=2, metadata={},
            personality={}))
        req = webob.Request.blank('/v1.0/servers/1/reset_network')
        req.method = 'POST'
        req.content_type = 'application/json'
        req.body = json.dumps(body)
        res = req.get_response(fakes.wsgi_app())
        self.assertEqual(res.status_int, 202)

    def test_server_inject_network_info(self):
        self.flags(allow_admin_api=True)
        body = dict(server=dict(
            name='server_test', imageId=2, flavorId=2, metadata={},
            personality={}))
        req = webob.Request.blank(
              '/v1.0/servers/1/inject_network_info')
        req.method = 'POST'
        req.content_type = 'application/json'
        req.body = json.dumps(body)
        res = req.get_response(fakes.wsgi_app())
        self.assertEqual(res.status_int, 202)

    def test_server_diagnostics(self):
        req = webob.Request.blank("/v1.0/servers/1/diagnostics")
        req.method = "GET"
        res = req.get_response(fakes.wsgi_app())
        self.assertEqual(res.status_int, 404)

    def test_server_actions(self):
        req = webob.Request.blank("/v1.0/servers/1/actions")
        req.method = "GET"
        res = req.get_response(fakes.wsgi_app())
        self.assertEqual(res.status_int, 404)

    def test_server_change_password(self):
        body = {'changePassword': {'adminPass': '1234pass'}}
        req = webob.Request.blank('/v1.0/servers/1/action')
        req.method = 'POST'
        req.content_type = 'application/json'
        req.body = json.dumps(body)
        res = req.get_response(fakes.wsgi_app())
        self.assertEqual(res.status_int, 501)

    def test_server_change_password_xml(self):
        req = webob.Request.blank('/v1.0/servers/1/action')
        req.method = 'POST'
        req.content_type = 'application/xml'
        req.body = '<changePassword adminPass="1234pass">'
#        res = req.get_response(fakes.wsgi_app())
#        self.assertEqual(res.status_int, 501)

    def test_server_change_password_v1_1(self):
        mock_method = MockSetAdminPassword()
        self.stubs.Set(nova.compute.api.API, 'set_admin_password', mock_method)
        body = {'changePassword': {'adminPass': '1234pass'}}
        req = webob.Request.blank('/v1.1/servers/1/action')
        req.method = 'POST'
        req.content_type = 'application/json'
        req.body = json.dumps(body)
        res = req.get_response(fakes.wsgi_app())
        self.assertEqual(res.status_int, 202)
        self.assertEqual(mock_method.instance_id, '1')
        self.assertEqual(mock_method.password, '1234pass')

    def test_server_change_password_bad_request_v1_1(self):
        body = {'changePassword': {'pass': '12345'}}
        req = webob.Request.blank('/v1.1/servers/1/action')
        req.method = 'POST'
        req.content_type = 'application/json'
        req.body = json.dumps(body)
        res = req.get_response(fakes.wsgi_app())
        self.assertEqual(res.status_int, 400)

    def test_server_change_password_empty_string_v1_1(self):
        body = {'changePassword': {'adminPass': ''}}
        req = webob.Request.blank('/v1.1/servers/1/action')
        req.method = 'POST'
        req.content_type = 'application/json'
        req.body = json.dumps(body)
        res = req.get_response(fakes.wsgi_app())
        self.assertEqual(res.status_int, 400)

    def test_server_change_password_none_v1_1(self):
        body = {'changePassword': {'adminPass': None}}
        req = webob.Request.blank('/v1.1/servers/1/action')
        req.method = 'POST'
        req.content_type = 'application/json'
        req.body = json.dumps(body)
        res = req.get_response(fakes.wsgi_app())
        self.assertEqual(res.status_int, 400)

    def test_server_change_password_not_a_string_v1_1(self):
        body = {'changePassword': {'adminPass': 1234}}
        req = webob.Request.blank('/v1.1/servers/1/action')
        req.method = 'POST'
        req.content_type = 'application/json'
        req.body = json.dumps(body)
        res = req.get_response(fakes.wsgi_app())
        self.assertEqual(res.status_int, 400)

    def test_server_reboot(self):
        body = dict(server=dict(
            name='server_test', imageId=2, flavorId=2, metadata={},
            personality={}))
        req = webob.Request.blank('/v1.0/servers/1/action')
        req.method = 'POST'
        req.content_type = 'application/json'
        req.body = json.dumps(body)
        res = req.get_response(fakes.wsgi_app())

    def test_server_rebuild_accepted(self):
        body = {
            "rebuild": {
                "imageId": 2,
            },
        }

        req = webob.Request.blank('/v1.0/servers/1/action')
        req.method = 'POST'
        req.content_type = 'application/json'
        req.body = json.dumps(body)

        res = req.get_response(fakes.wsgi_app())
        self.assertEqual(res.status_int, 202)
        self.assertEqual(res.body, "")

    def test_server_rebuild_rejected_when_building(self):
        body = {
            "rebuild": {
                "imageId": 2,
            },
        }

        state = power_state.BUILDING
        new_return_server = return_server_with_power_state(state)
        self.stubs.Set(nova.db.api, 'instance_get', new_return_server)
        self.stubs.Set(nova.db, 'instance_get_by_uuid',
                       return_server_with_uuid_and_power_state(state))

        req = webob.Request.blank('/v1.0/servers/1/action')
        req.method = 'POST'
        req.content_type = 'application/json'
        req.body = json.dumps(body)

        res = req.get_response(fakes.wsgi_app())
        self.assertEqual(res.status_int, 409)

    def test_server_rebuild_bad_entity(self):
        body = {
            "rebuild": {
            },
        }

        req = webob.Request.blank('/v1.0/servers/1/action')
        req.method = 'POST'
        req.content_type = 'application/json'
        req.body = json.dumps(body)

        res = req.get_response(fakes.wsgi_app())
        self.assertEqual(res.status_int, 400)

    def test_server_rebuild_accepted_minimum_v1_1(self):
        body = {
            "rebuild": {
                "imageRef": "http://localhost/images/2",
            },
        }

        req = webob.Request.blank('/v1.1/servers/1/action')
        req.method = 'POST'
        req.content_type = 'application/json'
        req.body = json.dumps(body)

        res = req.get_response(fakes.wsgi_app())
        self.assertEqual(res.status_int, 202)

    def test_server_rebuild_rejected_when_building_v1_1(self):
        body = {
            "rebuild": {
                "imageRef": "http://localhost/images/2",
            },
        }

        state = power_state.BUILDING
        new_return_server = return_server_with_power_state(state)
        self.stubs.Set(nova.db.api, 'instance_get', new_return_server)
        self.stubs.Set(nova.db, 'instance_get_by_uuid',
                       return_server_with_uuid_and_power_state(state))

        req = webob.Request.blank('/v1.1/servers/1/action')
        req.method = 'POST'
        req.content_type = 'application/json'
        req.body = json.dumps(body)

        res = req.get_response(fakes.wsgi_app())
        self.assertEqual(res.status_int, 409)

    def test_server_rebuild_accepted_with_metadata_v1_1(self):
        body = {
            "rebuild": {
                "imageRef": "http://localhost/images/2",
                "metadata": {
                    "new": "metadata",
                },
            },
        }

        req = webob.Request.blank('/v1.1/servers/1/action')
        req.method = 'POST'
        req.content_type = 'application/json'
        req.body = json.dumps(body)

        res = req.get_response(fakes.wsgi_app())
        self.assertEqual(res.status_int, 202)

    def test_server_rebuild_accepted_with_bad_metadata_v1_1(self):
        body = {
            "rebuild": {
                "imageRef": "http://localhost/images/2",
                "metadata": "stack",
            },
        }

        req = webob.Request.blank('/v1.1/servers/1/action')
        req.method = 'POST'
        req.content_type = 'application/json'
        req.body = json.dumps(body)

        res = req.get_response(fakes.wsgi_app())
        self.assertEqual(res.status_int, 400)

    def test_server_rebuild_bad_entity_v1_1(self):
        body = {
            "rebuild": {
                "imageId": 2,
            },
        }

        req = webob.Request.blank('/v1.1/servers/1/action')
        req.method = 'POST'
        req.content_type = 'application/json'
        req.body = json.dumps(body)

        res = req.get_response(fakes.wsgi_app())
        self.assertEqual(res.status_int, 400)

    def test_server_rebuild_bad_personality_v1_1(self):
        body = {
            "rebuild": {
                "imageRef": "http://localhost/images/2",
                "personality": [{
                    "path": "/path/to/file",
                    "contents": "INVALID b64",
                }]
            },
        }

        req = webob.Request.blank('/v1.1/servers/1/action')
        req.method = 'POST'
        req.content_type = 'application/json'
        req.body = json.dumps(body)

        res = req.get_response(fakes.wsgi_app())
        self.assertEqual(res.status_int, 400)

    def test_server_rebuild_personality_v1_1(self):
        body = {
            "rebuild": {
                "imageRef": "http://localhost/images/2",
                "personality": [{
                    "path": "/path/to/file",
                    "contents": base64.b64encode("Test String"),
                }]
            },
        }

        req = webob.Request.blank('/v1.1/servers/1/action')
        req.method = 'POST'
        req.content_type = 'application/json'
        req.body = json.dumps(body)

        res = req.get_response(fakes.wsgi_app())
        self.assertEqual(res.status_int, 202)

    def test_delete_server_instance(self):
        req = webob.Request.blank('/v1.0/servers/1')
        req.method = 'DELETE'

        self.server_delete_called = False

        def instance_destroy_mock(context, id):
            self.server_delete_called = True

        self.stubs.Set(nova.db.api, 'instance_destroy',
            instance_destroy_mock)

        res = req.get_response(fakes.wsgi_app())
        self.assertEqual(res.status, '202 Accepted')
        self.assertEqual(self.server_delete_called, True)

    def test_rescue_accepted(self):
        self.flags(allow_admin_api=True)
        body = {}

        self.called = False

        def rescue_mock(*args, **kwargs):
            self.called = True

        self.stubs.Set(nova.compute.api.API, 'rescue', rescue_mock)
        req = webob.Request.blank('/v1.0/servers/1/rescue')
        req.method = 'POST'
        req.content_type = 'application/json'

        res = req.get_response(fakes.wsgi_app())

        self.assertEqual(self.called, True)
        self.assertEqual(res.status_int, 202)

    def test_rescue_raises_handled(self):
        self.flags(allow_admin_api=True)
        body = {}

        def rescue_mock(*args, **kwargs):
            raise Exception('Who cares?')

        self.stubs.Set(nova.compute.api.API, 'rescue', rescue_mock)
        req = webob.Request.blank('/v1.0/servers/1/rescue')
        req.method = 'POST'
        req.content_type = 'application/json'

        res = req.get_response(fakes.wsgi_app())

        self.assertEqual(res.status_int, 422)

    def test_delete_server_instance_v1_1(self):
        req = webob.Request.blank('/v1.1/servers/1')
        req.method = 'DELETE'

        self.server_delete_called = False

        def instance_destroy_mock(context, id):
            self.server_delete_called = True

        self.stubs.Set(nova.db.api, 'instance_destroy',
            instance_destroy_mock)

        res = req.get_response(fakes.wsgi_app())
        self.assertEqual(res.status_int, 204)
        self.assertEqual(self.server_delete_called, True)

    def test_resize_server(self):
        req = self.webreq('/1/action', 'POST', dict(resize=dict(flavorId=3)))

        self.resize_called = False

        def resize_mock(*args):
            self.resize_called = True

        self.stubs.Set(nova.compute.api.API, 'resize', resize_mock)

        res = req.get_response(fakes.wsgi_app())
        self.assertEqual(res.status_int, 202)
        self.assertEqual(self.resize_called, True)

<<<<<<< HEAD
    def test_resize_server_v1_1(self):

=======
    def test_resize_server_v11(self):
>>>>>>> e2770a45
        req = webob.Request.blank('/v1.1/servers/1/action')
        req.content_type = 'application/json'
        req.method = 'POST'
        body_dict = {
            "resize": {
                "flavorRef": 3,
            },
        }
        req.body = json.dumps(body_dict)

        self.resize_called = False

        def resize_mock(*args):
            self.resize_called = True

        self.stubs.Set(nova.compute.api.API, 'resize', resize_mock)

        res = req.get_response(fakes.wsgi_app())
        self.assertEqual(res.status_int, 202)
        self.assertEqual(self.resize_called, True)

    def test_resize_bad_flavor_data(self):
        req = self.webreq('/1/action', 'POST', {"resize": "bad_data"})

        self.resize_called = False

        def resize_mock(*args):
            self.resize_called = True

        self.stubs.Set(nova.compute.api.API, 'resize', resize_mock)

        res = req.get_response(fakes.wsgi_app())
        self.assertEqual(res.status_int, 400)
        self.assertEqual(self.resize_called, False)

    def test_resize_invalid_flavorid(self):
        req = self.webreq('/1/action', 'POST', {"resize": {"flavorId": 300}})
        res = req.get_response(fakes.wsgi_app())
        self.assertEqual(res.status_int, 400)

    def test_resize_nonint_flavorid(self):
        req = self.webreq('/1/action', 'POST', {"resize": {"flavorId": "a"}})
        res = req.get_response(fakes.wsgi_app())
        self.assertEqual(res.status_int, 400)

    def test_resize_invalid_flavorid_v1_1(self):
        req = webob.Request.blank('/v1.1/servers/1/action')
        req.content_type = 'application/json'
        req.method = 'POST'
        resize_body = {
            "resize": {
                "image": {
                    "id": 300,
                },
            },
        }
        req.body = json.dumps(resize_body)
        res = req.get_response(fakes.wsgi_app())
        self.assertEqual(res.status_int, 400)

    def test_resize_nonint_flavorid_v1_1(self):
        req = webob.Request.blank('/v1.1/servers/1/action')
        req.content_type = 'application/json'
        req.method = 'POST'
        resize_body = {
            "resize": {
                "image": {
                    "id": "a",
                },
            },
        }
        req.body = json.dumps(resize_body)
        res = req.get_response(fakes.wsgi_app())
        self.assertEqual(res.status_int, 400)

    def test_resize_raises_fails(self):
        req = self.webreq('/1/action', 'POST', dict(resize=dict(flavorId=3)))

        def resize_mock(*args):
            raise Exception("An error occurred.")

        self.stubs.Set(nova.compute.api.API, 'resize', resize_mock)

        res = req.get_response(fakes.wsgi_app())
        self.assertEqual(res.status_int, 500)

    def test_resized_server_has_correct_status(self):
        req = self.webreq('/1', 'GET')

        def fake_migration_get(*args):
            return {}

        self.stubs.Set(nova.db, 'migration_get_by_instance_and_status',
                fake_migration_get)
        res = req.get_response(fakes.wsgi_app())
        body = json.loads(res.body)
        self.assertEqual(body['server']['status'], 'RESIZE-CONFIRM')

    def test_confirm_resize_server(self):
        req = self.webreq('/1/action', 'POST', dict(confirmResize=None))

        self.resize_called = False

        def confirm_resize_mock(*args):
            self.resize_called = True

        self.stubs.Set(nova.compute.api.API, 'confirm_resize',
                confirm_resize_mock)

        res = req.get_response(fakes.wsgi_app())
        self.assertEqual(res.status_int, 204)
        self.assertEqual(self.resize_called, True)

    def test_confirm_resize_server_fails(self):
        req = self.webreq('/1/action', 'POST', dict(confirmResize=None))

        def confirm_resize_mock(*args):
            raise Exception("An error occurred.")

        self.stubs.Set(nova.compute.api.API, 'confirm_resize',
                confirm_resize_mock)

        res = req.get_response(fakes.wsgi_app())
        self.assertEqual(res.status_int, 400)

    def test_revert_resize_server(self):
        req = self.webreq('/1/action', 'POST', dict(revertResize=None))

        self.resize_called = False

        def revert_resize_mock(*args):
            self.resize_called = True

        self.stubs.Set(nova.compute.api.API, 'revert_resize',
                revert_resize_mock)

        res = req.get_response(fakes.wsgi_app())
        self.assertEqual(res.status_int, 202)
        self.assertEqual(self.resize_called, True)

    def test_revert_resize_server_fails(self):
        req = self.webreq('/1/action', 'POST', dict(revertResize=None))

        def revert_resize_mock(*args):
            raise Exception("An error occurred.")

        self.stubs.Set(nova.compute.api.API, 'revert_resize',
                revert_resize_mock)

        res = req.get_response(fakes.wsgi_app())
        self.assertEqual(res.status_int, 400)

    def test_migrate_server(self):
        """This is basically the same as resize, only we provide the `migrate`
        attribute in the body's dict.
        """
        req = self.webreq('/1/migrate', 'POST')

        FLAGS.allow_admin_api = True
        self.resize_called = False

        def resize_mock(*args):
            self.resize_called = True

        self.stubs.Set(nova.compute.api.API, 'resize', resize_mock)

        res = req.get_response(fakes.wsgi_app())
        self.assertEqual(res.status_int, 202)
        self.assertEqual(self.resize_called, True)

    def test_migrate_server_no_admin_api_fails(self):
        req = self.webreq('/1/migrate', 'POST')

        FLAGS.allow_admin_api = False

        res = req.get_response(fakes.wsgi_app())
        self.assertEqual(res.status_int, 404)

    def test_shutdown_status(self):
        new_server = return_server_with_power_state(power_state.SHUTDOWN)
        self.stubs.Set(nova.db.api, 'instance_get', new_server)
        req = webob.Request.blank('/v1.0/servers/1')
        res = req.get_response(fakes.wsgi_app())
        self.assertEqual(res.status_int, 200)
        res_dict = json.loads(res.body)
        self.assertEqual(res_dict['server']['status'], 'SHUTDOWN')

    def test_shutoff_status(self):
        new_server = return_server_with_power_state(power_state.SHUTOFF)
        self.stubs.Set(nova.db.api, 'instance_get', new_server)
        req = webob.Request.blank('/v1.0/servers/1')
        res = req.get_response(fakes.wsgi_app())
        self.assertEqual(res.status_int, 200)
        res_dict = json.loads(res.body)
        self.assertEqual(res_dict['server']['status'], 'SHUTOFF')

    def test_create_image_v1_1(self):
        body = {
            'createImage': {
                'name': 'Snapshot 1',
            },
        }
        req = webob.Request.blank('/v1.1/servers/1/action')
        req.method = 'POST'
        req.body = json.dumps(body)
        req.headers["content-type"] = "application/json"
        response = req.get_response(fakes.wsgi_app())
        self.assertEqual(202, response.status_int)
        location = response.headers['Location']
        self.assertEqual('http://localhost/v1.1/images/123', location)

    def test_create_image_v1_1_with_metadata(self):
        body = {
            'createImage': {
                'name': 'Snapshot 1',
                'metadata': {'key': 'asdf'},
            },
        }
        req = webob.Request.blank('/v1.1/servers/1/action')
        req.method = 'POST'
        req.body = json.dumps(body)
        req.headers["content-type"] = "application/json"
        response = req.get_response(fakes.wsgi_app())
        self.assertEqual(202, response.status_int)
        location = response.headers['Location']
        self.assertEqual('http://localhost/v1.1/images/123', location)

    def test_create_image_v1_1_no_name(self):
        body = {
            'createImage': {},
        }
        req = webob.Request.blank('/v1.1/servers/1/action')
        req.method = 'POST'
        req.body = json.dumps(body)
        req.headers["content-type"] = "application/json"
        response = req.get_response(fakes.wsgi_app())
        self.assertEqual(400, response.status_int)

    def test_create_image_v1_1_bad_metadata(self):
        body = {
            'createImage': {
                'name': 'geoff',
                'metadata': 'henry',
            },
        }
        req = webob.Request.blank('/v1.1/servers/1/action')
        req.method = 'POST'
        req.body = json.dumps(body)
        req.headers["content-type"] = "application/json"
        response = req.get_response(fakes.wsgi_app())
        self.assertEqual(400, response.status_int)

    def test_create_backup(self):
        """The happy path for creating backups"""
        FLAGS.allow_admin_api = True

        body = {
            'createBackup': {
                'name': 'Backup 1',
                'backup_type': 'daily',
                'rotation': 1,
            },
        }

        req = webob.Request.blank('/v1.0/servers/1/action')
        req.method = 'POST'
        req.body = json.dumps(body)
        req.headers["content-type"] = "application/json"
        response = req.get_response(fakes.wsgi_app())
        self.assertEqual(202, response.status_int)
        self.assertTrue(response.headers['Location'])

    def test_create_backup_v1_1(self):
        """The happy path for creating backups through v1.1 api"""
        FLAGS.allow_admin_api = True

        body = {
            'createBackup': {
                'name': 'Backup 1',
                'backup_type': 'daily',
                'rotation': 1,
            },
        }

        req = webob.Request.blank('/v1.1/servers/1/action')
        req.method = 'POST'
        req.body = json.dumps(body)
        req.headers["content-type"] = "application/json"
        response = req.get_response(fakes.wsgi_app())
        self.assertEqual(202, response.status_int)
        self.assertTrue(response.headers['Location'])

    def test_create_backup_admin_api_off(self):
        """The happy path for creating backups"""
        FLAGS.allow_admin_api = False

        body = {
            'createBackup': {
                'name': 'Backup 1',
                'backup_type': 'daily',
                'rotation': 1,
            },
        }

        req = webob.Request.blank('/v1.0/servers/1/action')
        req.method = 'POST'
        req.body = json.dumps(body)
        req.headers["content-type"] = "application/json"
        response = req.get_response(fakes.wsgi_app())
        self.assertEqual(501, response.status_int)

    def test_create_backup_with_metadata(self):
        FLAGS.allow_admin_api = True

        body = {
            'createBackup': {
                'name': 'Backup 1',
                'backup_type': 'daily',
                'rotation': 1,
                'metadata': {'123': 'asdf'},
            },
        }

        req = webob.Request.blank('/v1.0/servers/1/action')
        req.method = 'POST'
        req.body = json.dumps(body)
        req.headers["content-type"] = "application/json"
        response = req.get_response(fakes.wsgi_app())
        self.assertEqual(202, response.status_int)
        self.assertTrue(response.headers['Location'])

    def test_create_backup_no_name(self):
        """Name is required for backups"""
        FLAGS.allow_admin_api = True

        body = {
            'createBackup': {
                'backup_type': 'daily',
                'rotation': 1,
            },
        }

        req = webob.Request.blank('/v1.0/images')
        req.method = 'POST'
        req.body = json.dumps(body)
        req.headers["content-type"] = "application/json"
        response = req.get_response(fakes.wsgi_app())
        self.assertEqual(400, response.status_int)

    def test_create_backup_no_rotation(self):
        """Rotation is required for backup requests"""
        FLAGS.allow_admin_api = True

        body = {
            'createBackup': {
                'name': 'Backup 1',
                'backup_type': 'daily',
            },
        }

        req = webob.Request.blank('/v1.0/images')
        req.method = 'POST'
        req.body = json.dumps(body)
        req.headers["content-type"] = "application/json"

        response = req.get_response(fakes.wsgi_app())
        self.assertEqual(400, response.status_int)

    def test_create_backup_no_backup_type(self):
        """Backup Type (daily or weekly) is required for backup requests"""
        FLAGS.allow_admin_api = True

        body = {
            'createBackup': {
                'name': 'Backup 1',
                'rotation': 1,
            },
        }
        req = webob.Request.blank('/v1.0/images')
        req.method = 'POST'
        req.body = json.dumps(body)
        req.headers["content-type"] = "application/json"

        response = req.get_response(fakes.wsgi_app())
        self.assertEqual(400, response.status_int)

    def test_create_backup_bad_entity(self):
        FLAGS.allow_admin_api = True

        body = {'createBackup': 'go'}
        req = webob.Request.blank('/v1.0/images')
        req.method = 'POST'
        req.body = json.dumps(body)
        req.headers["content-type"] = "application/json"

        response = req.get_response(fakes.wsgi_app())
        self.assertEqual(400, response.status_int)


class TestServerActionXMLDeserializer(test.TestCase):

    def setUp(self):
        self.deserializer = create_instance_helper.ServerXMLDeserializer()

    def tearDown(self):
        pass

    def test_create_image(self):
        serial_request = """
<createImage xmlns="http://docs.openstack.org/compute/api/v1.1"
             name="new-server-test"/>"""
        request = self.deserializer.deserialize(serial_request, 'action')
        expected = {
            "createImage": {
                "name": "new-server-test",
                "metadata": {},
            },
        }
        self.assertEquals(request['body'], expected)

    def test_create_image_with_metadata(self):
        serial_request = """
<createImage xmlns="http://docs.openstack.org/compute/api/v1.1"
             name="new-server-test">
    <metadata>
        <meta key="key1">value1</meta>
    </metadata>
</createImage>"""
        request = self.deserializer.deserialize(serial_request, 'action')
        expected = {
            "createImage": {
                "name": "new-server-test",
                "metadata": {"key1": "value1"},
            },
        }
        self.assertEquals(request['body'], expected)

    def test_create_backup_with_metadata(self):
        serial_request = """
<createBackup xmlns="http://docs.openstack.org/compute/api/v1.1"
             name="new-server-test"
             rotation="12"
             backup_type="daily">
    <metadata>
        <meta key="key1">value1</meta>
    </metadata>
</createBackup>"""
        request = self.deserializer.deserialize(serial_request, 'action')
        expected = {
            "createBackup": {
                "name": "new-server-test",
                "rotation": "12",
                "backup_type": "daily",
                "metadata": {"key1": "value1"},
            },
        }
        self.assertEquals(request['body'], expected)


class TestServerCreateRequestXMLDeserializerV10(unittest.TestCase):

    def setUp(self):
        self.deserializer = create_instance_helper.ServerXMLDeserializer()

    def test_minimal_request(self):
        serial_request = """
<server xmlns="http://docs.rackspacecloud.com/servers/api/v1.0"
 name="new-server-test" imageId="1" flavorId="1"/>"""
        request = self.deserializer.deserialize(serial_request, 'create')
        expected = {"server": {
                "name": "new-server-test",
                "imageId": "1",
                "flavorId": "1",
                "metadata": {},
                "personality": [],
                }}
        self.assertEquals(request['body'], expected)

    def test_request_with_empty_metadata(self):
        serial_request = """
<server xmlns="http://docs.rackspacecloud.com/servers/api/v1.0"
 name="new-server-test" imageId="1" flavorId="1">
    <metadata/>
</server>"""
        request = self.deserializer.deserialize(serial_request, 'create')
        expected = {"server": {
                "name": "new-server-test",
                "imageId": "1",
                "flavorId": "1",
                "metadata": {},
                "personality": [],
                }}
        self.assertEquals(request['body'], expected)

    def test_request_with_empty_personality(self):
        serial_request = """
<server xmlns="http://docs.rackspacecloud.com/servers/api/v1.0"
 name="new-server-test" imageId="1" flavorId="1">
    <personality/>
</server>"""
        request = self.deserializer.deserialize(serial_request, 'create')
        expected = {"server": {
                "name": "new-server-test",
                "imageId": "1",
                "flavorId": "1",
                "metadata": {},
                "personality": [],
                }}
        self.assertEquals(request['body'], expected)

    def test_request_with_empty_metadata_and_personality(self):
        serial_request = """
<server xmlns="http://docs.rackspacecloud.com/servers/api/v1.0"
 name="new-server-test" imageId="1" flavorId="1">
    <metadata/>
    <personality/>
</server>"""
        request = self.deserializer.deserialize(serial_request, 'create')
        expected = {"server": {
                "name": "new-server-test",
                "imageId": "1",
                "flavorId": "1",
                "metadata": {},
                "personality": [],
                }}
        self.assertEquals(request['body'], expected)

    def test_request_with_empty_metadata_and_personality_reversed(self):
        serial_request = """
<server xmlns="http://docs.rackspacecloud.com/servers/api/v1.0"
 name="new-server-test" imageId="1" flavorId="1">
    <personality/>
    <metadata/>
</server>"""
        request = self.deserializer.deserialize(serial_request, 'create')
        expected = {"server": {
                "name": "new-server-test",
                "imageId": "1",
                "flavorId": "1",
                "metadata": {},
                "personality": [],
                }}
        self.assertEquals(request['body'], expected)

    def test_request_with_one_personality(self):
        serial_request = """
<server xmlns="http://docs.rackspacecloud.com/servers/api/v1.0"
 name="new-server-test" imageId="1" flavorId="1">
    <personality>
        <file path="/etc/conf">aabbccdd</file>
    </personality>
</server>"""
        request = self.deserializer.deserialize(serial_request, 'create')
        expected = [{"path": "/etc/conf", "contents": "aabbccdd"}]
        self.assertEquals(request['body']["server"]["personality"], expected)

    def test_request_with_two_personalities(self):
        serial_request = """
<server xmlns="http://docs.rackspacecloud.com/servers/api/v1.0"
 name="new-server-test" imageId="1" flavorId="1">
<personality><file path="/etc/conf">aabbccdd</file>
<file path="/etc/sudoers">abcd</file></personality></server>"""
        request = self.deserializer.deserialize(serial_request, 'create')
        expected = [{"path": "/etc/conf", "contents": "aabbccdd"},
                    {"path": "/etc/sudoers", "contents": "abcd"}]
        self.assertEquals(request['body']["server"]["personality"], expected)

    def test_request_second_personality_node_ignored(self):
        serial_request = """
<server xmlns="http://docs.rackspacecloud.com/servers/api/v1.0"
 name="new-server-test" imageId="1" flavorId="1">
    <personality>
        <file path="/etc/conf">aabbccdd</file>
    </personality>
    <personality>
        <file path="/etc/ignoreme">anything</file>
    </personality>
</server>"""
        request = self.deserializer.deserialize(serial_request, 'create')
        expected = [{"path": "/etc/conf", "contents": "aabbccdd"}]
        self.assertEquals(request['body']["server"]["personality"], expected)

    def test_request_with_one_personality_missing_path(self):
        serial_request = """
<server xmlns="http://docs.rackspacecloud.com/servers/api/v1.0"
 name="new-server-test" imageId="1" flavorId="1">
<personality><file>aabbccdd</file></personality></server>"""
        request = self.deserializer.deserialize(serial_request, 'create')
        expected = [{"contents": "aabbccdd"}]
        self.assertEquals(request['body']["server"]["personality"], expected)

    def test_request_with_one_personality_empty_contents(self):
        serial_request = """
<server xmlns="http://docs.rackspacecloud.com/servers/api/v1.0"
 name="new-server-test" imageId="1" flavorId="1">
<personality><file path="/etc/conf"></file></personality></server>"""
        request = self.deserializer.deserialize(serial_request, 'create')
        expected = [{"path": "/etc/conf", "contents": ""}]
        self.assertEquals(request['body']["server"]["personality"], expected)

    def test_request_with_one_personality_empty_contents_variation(self):
        serial_request = """
<server xmlns="http://docs.rackspacecloud.com/servers/api/v1.0"
 name="new-server-test" imageId="1" flavorId="1">
<personality><file path="/etc/conf"/></personality></server>"""
        request = self.deserializer.deserialize(serial_request, 'create')
        expected = [{"path": "/etc/conf", "contents": ""}]
        self.assertEquals(request['body']["server"]["personality"], expected)

    def test_request_with_one_metadata(self):
        serial_request = """
<server xmlns="http://docs.rackspacecloud.com/servers/api/v1.0"
 name="new-server-test" imageId="1" flavorId="1">
    <metadata>
        <meta key="alpha">beta</meta>
    </metadata>
</server>"""
        request = self.deserializer.deserialize(serial_request, 'create')
        expected = {"alpha": "beta"}
        self.assertEquals(request['body']["server"]["metadata"], expected)

    def test_request_with_two_metadata(self):
        serial_request = """
<server xmlns="http://docs.rackspacecloud.com/servers/api/v1.0"
 name="new-server-test" imageId="1" flavorId="1">
    <metadata>
        <meta key="alpha">beta</meta>
        <meta key="foo">bar</meta>
    </metadata>
</server>"""
        request = self.deserializer.deserialize(serial_request, 'create')
        expected = {"alpha": "beta", "foo": "bar"}
        self.assertEquals(request['body']["server"]["metadata"], expected)

    def test_request_with_metadata_missing_value(self):
        serial_request = """
<server xmlns="http://docs.rackspacecloud.com/servers/api/v1.0"
 name="new-server-test" imageId="1" flavorId="1">
    <metadata>
        <meta key="alpha"></meta>
    </metadata>
</server>"""
        request = self.deserializer.deserialize(serial_request, 'create')
        expected = {"alpha": ""}
        self.assertEquals(request['body']["server"]["metadata"], expected)

    def test_request_with_two_metadata_missing_value(self):
        serial_request = """
<server xmlns="http://docs.rackspacecloud.com/servers/api/v1.0"
 name="new-server-test" imageId="1" flavorId="1">
    <metadata>
        <meta key="alpha"/>
        <meta key="delta"/>
    </metadata>
</server>"""
        request = self.deserializer.deserialize(serial_request, 'create')
        expected = {"alpha": "", "delta": ""}
        self.assertEquals(request['body']["server"]["metadata"], expected)

    def test_request_with_metadata_missing_key(self):
        serial_request = """
<server xmlns="http://docs.rackspacecloud.com/servers/api/v1.0"
 name="new-server-test" imageId="1" flavorId="1">
    <metadata>
        <meta>beta</meta>
    </metadata>
</server>"""
        request = self.deserializer.deserialize(serial_request, 'create')
        expected = {"": "beta"}
        self.assertEquals(request['body']["server"]["metadata"], expected)

    def test_request_with_two_metadata_missing_key(self):
        serial_request = """
<server xmlns="http://docs.rackspacecloud.com/servers/api/v1.0"
 name="new-server-test" imageId="1" flavorId="1">
    <metadata>
        <meta>beta</meta>
        <meta>gamma</meta>
    </metadata>
</server>"""
        request = self.deserializer.deserialize(serial_request, 'create')
        expected = {"": "gamma"}
        self.assertEquals(request['body']["server"]["metadata"], expected)

    def test_request_with_metadata_duplicate_key(self):
        serial_request = """
<server xmlns="http://docs.rackspacecloud.com/servers/api/v1.0"
 name="new-server-test" imageId="1" flavorId="1">
    <metadata>
        <meta key="foo">bar</meta>
        <meta key="foo">baz</meta>
    </metadata>
</server>"""
        request = self.deserializer.deserialize(serial_request, 'create')
        expected = {"foo": "baz"}
        self.assertEquals(request['body']["server"]["metadata"], expected)

    def test_canonical_request_from_docs(self):
        serial_request = """
<server xmlns="http://docs.rackspacecloud.com/servers/api/v1.0"
 name="new-server-test" imageId="1" flavorId="1">
    <metadata>
        <meta key="My Server Name">Apache1</meta>
    </metadata>
    <personality>
        <file path="/etc/banner.txt">\
ICAgICAgDQoiQSBjbG91ZCBkb2VzIG5vdCBrbm93IHdoeSBp\
dCBtb3ZlcyBpbiBqdXN0IHN1Y2ggYSBkaXJlY3Rpb24gYW5k\
IGF0IHN1Y2ggYSBzcGVlZC4uLkl0IGZlZWxzIGFuIGltcHVs\
c2lvbi4uLnRoaXMgaXMgdGhlIHBsYWNlIHRvIGdvIG5vdy4g\
QnV0IHRoZSBza3kga25vd3MgdGhlIHJlYXNvbnMgYW5kIHRo\
ZSBwYXR0ZXJucyBiZWhpbmQgYWxsIGNsb3VkcywgYW5kIHlv\
dSB3aWxsIGtub3csIHRvbywgd2hlbiB5b3UgbGlmdCB5b3Vy\
c2VsZiBoaWdoIGVub3VnaCB0byBzZWUgYmV5b25kIGhvcml6\
b25zLiINCg0KLVJpY2hhcmQgQmFjaA==</file>
    </personality>
</server>"""
        expected = {"server": {
            "name": "new-server-test",
            "imageId": "1",
            "flavorId": "1",
            "metadata": {
                "My Server Name": "Apache1",
            },
            "personality": [
                {
                    "path": "/etc/banner.txt",
                    "contents": """\
ICAgICAgDQoiQSBjbG91ZCBkb2VzIG5vdCBrbm93IHdoeSBp\
dCBtb3ZlcyBpbiBqdXN0IHN1Y2ggYSBkaXJlY3Rpb24gYW5k\
IGF0IHN1Y2ggYSBzcGVlZC4uLkl0IGZlZWxzIGFuIGltcHVs\
c2lvbi4uLnRoaXMgaXMgdGhlIHBsYWNlIHRvIGdvIG5vdy4g\
QnV0IHRoZSBza3kga25vd3MgdGhlIHJlYXNvbnMgYW5kIHRo\
ZSBwYXR0ZXJucyBiZWhpbmQgYWxsIGNsb3VkcywgYW5kIHlv\
dSB3aWxsIGtub3csIHRvbywgd2hlbiB5b3UgbGlmdCB5b3Vy\
c2VsZiBoaWdoIGVub3VnaCB0byBzZWUgYmV5b25kIGhvcml6\
b25zLiINCg0KLVJpY2hhcmQgQmFjaA==""",
                },
            ],
        }}
        request = self.deserializer.deserialize(serial_request, 'create')
        self.assertEqual(request['body'], expected)


class TestServerCreateRequestXMLDeserializerV11(unittest.TestCase):

    def setUp(self):
        self.deserializer = create_instance_helper.ServerXMLDeserializer()

    def test_minimal_request(self):
        serial_request = """
<server xmlns="http://docs.openstack.org/compute/api/v1.1"
        name="new-server-test"
        imageRef="1"
        flavorRef="2"/>"""
        request = self.deserializer.deserialize(serial_request, 'create')
        expected = {
            "server": {
                "name": "new-server-test",
                "imageRef": "1",
                "flavorRef": "2",
                "metadata": {},
                "personality": [],
            },
        }
        self.assertEquals(request['body'], expected)

    def test_admin_pass(self):
        serial_request = """
<server xmlns="http://docs.openstack.org/compute/api/v1.1"
        name="new-server-test"
        imageRef="1"
        flavorRef="2"
        adminPass="1234"/>"""
        request = self.deserializer.deserialize(serial_request, 'create')
        expected = {
            "server": {
                "name": "new-server-test",
                "imageRef": "1",
                "flavorRef": "2",
                "adminPass": "1234",
                "metadata": {},
                "personality": [],
            },
        }
        self.assertEquals(request['body'], expected)

    def test_image_link(self):
        serial_request = """
<server xmlns="http://docs.openstack.org/compute/api/v1.1"
        name="new-server-test"
        imageRef="http://localhost:8774/v1.1/images/2"
        flavorRef="3"/>"""
        request = self.deserializer.deserialize(serial_request, 'create')
        expected = {
            "server": {
                "name": "new-server-test",
                "imageRef": "http://localhost:8774/v1.1/images/2",
                "flavorRef": "3",
                "metadata": {},
                "personality": [],
            },
        }
        self.assertEquals(request['body'], expected)

    def test_flavor_link(self):
        serial_request = """
<server xmlns="http://docs.openstack.org/compute/api/v1.1"
        name="new-server-test"
        imageRef="1"
        flavorRef="http://localhost:8774/v1.1/flavors/3"/>"""
        request = self.deserializer.deserialize(serial_request, 'create')
        expected = {
            "server": {
                "name": "new-server-test",
                "imageRef": "1",
                "flavorRef": "http://localhost:8774/v1.1/flavors/3",
                "metadata": {},
                "personality": [],
            },
        }
        self.assertEquals(request['body'], expected)

    def test_empty_metadata_personality(self):
        serial_request = """
<server xmlns="http://docs.openstack.org/compute/api/v1.1"
        name="new-server-test"
        imageRef="1"
        flavorRef="2">
    <metadata/>
    <personality/>
</server>"""
        request = self.deserializer.deserialize(serial_request, 'create')
        expected = {
            "server": {
                "name": "new-server-test",
                "imageRef": "1",
                "flavorRef": "2",
                "metadata": {},
                "personality": [],
            },
        }
        self.assertEquals(request['body'], expected)

    def test_multiple_metadata_items(self):
        serial_request = """
<server xmlns="http://docs.openstack.org/compute/api/v1.1"
        name="new-server-test"
        imageRef="1"
        flavorRef="2">
    <metadata>
        <meta key="one">two</meta>
        <meta key="open">snack</meta>
    </metadata>
</server>"""
        request = self.deserializer.deserialize(serial_request, 'create')
        expected = {
            "server": {
                "name": "new-server-test",
                "imageRef": "1",
                "flavorRef": "2",
                "metadata": {"one": "two", "open": "snack"},
                "personality": [],
            },
        }
        self.assertEquals(request['body'], expected)

    def test_multiple_personality_files(self):
        serial_request = """
<server xmlns="http://docs.openstack.org/compute/api/v1.1"
        name="new-server-test"
        imageRef="1"
        flavorRef="2">
    <personality>
        <file path="/etc/banner.txt">MQ==</file>
        <file path="/etc/hosts">Mg==</file>
    </personality>
</server>"""
        request = self.deserializer.deserialize(serial_request, 'create')
        expected = {
            "server": {
                "name": "new-server-test",
                "imageRef": "1",
                "flavorRef": "2",
                "metadata": {},
                "personality": [
                    {"path": "/etc/banner.txt", "contents": "MQ=="},
                    {"path": "/etc/hosts", "contents": "Mg=="},
                ],
            },
        }
        self.assertEquals(request['body'], expected)

    def test_spec_request(self):
        image_bookmark_link = "http://servers.api.openstack.org/1234/" + \
                              "images/52415800-8b69-11e0-9b19-734f6f006e54"
        serial_request = """
<server xmlns="http://docs.openstack.org/compute/api/v1.1"
        imageRef="%s"
        flavorRef="52415800-8b69-11e0-9b19-734f1195ff37"
        name="new-server-test">
  <metadata>
    <meta key="My Server Name">Apache1</meta>
  </metadata>
  <personality>
    <file path="/etc/banner.txt">Mg==</file>
  </personality>
</server>""" % (image_bookmark_link)
        request = self.deserializer.deserialize(serial_request, 'create')
        expected = {
            "server": {
                "name": "new-server-test",
                "imageRef": "http://servers.api.openstack.org/1234/" + \
                            "images/52415800-8b69-11e0-9b19-734f6f006e54",
                "flavorRef": "52415800-8b69-11e0-9b19-734f1195ff37",
                "metadata": {"My Server Name": "Apache1"},
                "personality": [
                    {
                        "path": "/etc/banner.txt",
                        "contents": "Mg==",
                    },
                ],
            },
        }
        self.assertEquals(request['body'], expected)


class TestAddressesXMLSerialization(test.TestCase):

    serializer = nova.api.openstack.ips.IPXMLSerializer()

    def test_show(self):
        fixture = {
            'network_2': [
                {'addr': '192.168.0.1', 'version': 4},
                {'addr': 'fe80::beef', 'version': 6},
            ],
        }
        output = self.serializer.serialize(fixture, 'show')
        actual = minidom.parseString(output.replace("  ", ""))

        expected = minidom.parseString("""
            <network xmlns="http://docs.openstack.org/compute/api/v1.1"
                     id="network_2">
                <ip version="4" addr="192.168.0.1"/>
                <ip version="6" addr="fe80::beef"/>
            </network>
        """.replace("  ", ""))

        self.assertEqual(expected.toxml(), actual.toxml())

    def test_index(self):
        fixture = {
            'addresses': {
                'network_1': [
                    {'addr': '192.168.0.3', 'version': 4},
                    {'addr': '192.168.0.5', 'version': 4},
                ],
                'network_2': [
                    {'addr': '192.168.0.1', 'version': 4},
                    {'addr': 'fe80::beef', 'version': 6},
                ],
            },
        }
        output = self.serializer.serialize(fixture, 'index')
        actual = minidom.parseString(output.replace("  ", ""))

        expected = minidom.parseString("""
            <addresses xmlns="http://docs.openstack.org/compute/api/v1.1">
                <network id="network_2">
                    <ip version="4" addr="192.168.0.1"/>
                    <ip version="6" addr="fe80::beef"/>
                </network>
                <network id="network_1">
                    <ip version="4" addr="192.168.0.3"/>
                    <ip version="4" addr="192.168.0.5"/>
                </network>
            </addresses>
        """.replace("  ", ""))

        self.assertEqual(expected.toxml(), actual.toxml())


class TestServerInstanceCreation(test.TestCase):

    def setUp(self):
        super(TestServerInstanceCreation, self).setUp()
        fakes.stub_out_image_service(self.stubs)
        fakes.stub_out_key_pair_funcs(self.stubs)

    def _setup_mock_compute_api_for_personality(self):

        class MockComputeAPI(nova.compute.API):

            def __init__(self):
                self.injected_files = None

            def create(self, *args, **kwargs):
                if 'injected_files' in kwargs:
                    self.injected_files = kwargs['injected_files']
                else:
                    self.injected_files = None
                return [{'id': '1234', 'display_name': 'fakeinstance',
                         'uuid': FAKE_UUID}]

            def set_admin_password(self, *args, **kwargs):
                pass

        def make_stub_method(canned_return):
            def stub_method(*args, **kwargs):
                return canned_return
            return stub_method

        compute_api = MockComputeAPI()
        self.stubs.Set(nova.compute, 'API', make_stub_method(compute_api))
        self.stubs.Set(
            nova.api.openstack.create_instance_helper.CreateInstanceHelper,
            '_get_kernel_ramdisk_from_image', make_stub_method((1, 1)))
        return compute_api

    def _create_personality_request_dict(self, personality_files):
        server = {}
        server['name'] = 'new-server-test'
        server['imageId'] = 1
        server['flavorId'] = 1
        if personality_files is not None:
            personalities = []
            for path, contents in personality_files:
                personalities.append({'path': path, 'contents': contents})
            server['personality'] = personalities
        return {'server': server}

    def _get_create_request_json(self, body_dict):
        req = webob.Request.blank('/v1.0/servers')
        req.headers['Content-Type'] = 'application/json'
        req.method = 'POST'
        req.body = json.dumps(body_dict)
        return req

    def _run_create_instance_with_mock_compute_api(self, request):
        compute_api = self._setup_mock_compute_api_for_personality()
        response = request.get_response(fakes.wsgi_app())
        return compute_api, response

    def _format_xml_request_body(self, body_dict):
        server = body_dict['server']
        body_parts = []
        body_parts.extend([
            '<?xml version="1.0" encoding="UTF-8"?>',
            '<server xmlns="http://docs.rackspacecloud.com/servers/api/v1.0"',
            ' name="%s" imageId="%s" flavorId="%s">' % (
                    server['name'], server['imageId'], server['flavorId'])])
        if 'metadata' in server:
            metadata = server['metadata']
            body_parts.append('<metadata>')
            for item in metadata.iteritems():
                body_parts.append('<meta key="%s">%s</meta>' % item)
            body_parts.append('</metadata>')
        if 'personality' in server:
            personalities = server['personality']
            body_parts.append('<personality>')
            for file in personalities:
                item = (file['path'], file['contents'])
                body_parts.append('<file path="%s">%s</file>' % item)
            body_parts.append('</personality>')
        body_parts.append('</server>')
        return ''.join(body_parts)

    def _get_create_request_xml(self, body_dict):
        req = webob.Request.blank('/v1.0/servers')
        req.content_type = 'application/xml'
        req.accept = 'application/xml'
        req.method = 'POST'
        req.body = self._format_xml_request_body(body_dict)
        return req

    def _create_instance_with_personality_json(self, personality):
        body_dict = self._create_personality_request_dict(personality)
        request = self._get_create_request_json(body_dict)
        compute_api, response = \
            self._run_create_instance_with_mock_compute_api(request)
        return request, response, compute_api.injected_files

    def _create_instance_with_personality_xml(self, personality):
        body_dict = self._create_personality_request_dict(personality)
        request = self._get_create_request_xml(body_dict)
        compute_api, response = \
            self._run_create_instance_with_mock_compute_api(request)
        return request, response, compute_api.injected_files

    def test_create_instance_with_no_personality(self):
        request, response, injected_files = \
                self._create_instance_with_personality_json(personality=None)
        self.assertEquals(response.status_int, 200)
        self.assertEquals(injected_files, [])

    def test_create_instance_with_no_personality_xml(self):
        request, response, injected_files = \
                self._create_instance_with_personality_xml(personality=None)
        self.assertEquals(response.status_int, 200)
        self.assertEquals(injected_files, [])

    def test_create_instance_with_personality(self):
        path = '/my/file/path'
        contents = '#!/bin/bash\necho "Hello, World!"\n'
        b64contents = base64.b64encode(contents)
        personality = [(path, b64contents)]
        request, response, injected_files = \
            self._create_instance_with_personality_json(personality)
        self.assertEquals(response.status_int, 200)
        self.assertEquals(injected_files, [(path, contents)])

    def test_create_instance_with_personality_xml(self):
        path = '/my/file/path'
        contents = '#!/bin/bash\necho "Hello, World!"\n'
        b64contents = base64.b64encode(contents)
        personality = [(path, b64contents)]
        request, response, injected_files = \
            self._create_instance_with_personality_xml(personality)
        self.assertEquals(response.status_int, 200)
        self.assertEquals(injected_files, [(path, contents)])

    def test_create_instance_with_personality_no_path(self):
        personality = [('/remove/this/path',
            base64.b64encode('my\n\file\ncontents'))]
        body_dict = self._create_personality_request_dict(personality)
        del body_dict['server']['personality'][0]['path']
        request = self._get_create_request_json(body_dict)
        compute_api, response = \
            self._run_create_instance_with_mock_compute_api(request)
        self.assertEquals(response.status_int, 400)
        self.assertEquals(compute_api.injected_files, None)

    def _test_create_instance_with_personality_no_path_xml(self):
        personality = [('/remove/this/path',
            base64.b64encode('my\n\file\ncontents'))]
        body_dict = self._create_personality_request_dict(personality)
        request = self._get_create_request_xml(body_dict)
        request.body = request.body.replace(' path="/remove/this/path"', '')
        compute_api, response = \
            self._run_create_instance_with_mock_compute_api(request)
        self.assertEquals(response.status_int, 400)
        self.assertEquals(compute_api.injected_files, None)

    def test_create_instance_with_personality_no_contents(self):
        personality = [('/test/path',
            base64.b64encode('remove\nthese\ncontents'))]
        body_dict = self._create_personality_request_dict(personality)
        del body_dict['server']['personality'][0]['contents']
        request = self._get_create_request_json(body_dict)
        compute_api, response = \
            self._run_create_instance_with_mock_compute_api(request)
        self.assertEquals(response.status_int, 400)
        self.assertEquals(compute_api.injected_files, None)

    def test_create_instance_with_personality_not_a_list(self):
        personality = [('/test/path', base64.b64encode('test\ncontents\n'))]
        body_dict = self._create_personality_request_dict(personality)
        body_dict['server']['personality'] = \
            body_dict['server']['personality'][0]
        request = self._get_create_request_json(body_dict)
        compute_api, response = \
            self._run_create_instance_with_mock_compute_api(request)
        self.assertEquals(response.status_int, 400)
        self.assertEquals(compute_api.injected_files, None)

    def test_create_instance_with_personality_with_non_b64_content(self):
        path = '/my/file/path'
        contents = '#!/bin/bash\necho "Oh no!"\n'
        personality = [(path, contents)]
        request, response, injected_files = \
            self._create_instance_with_personality_json(personality)
        self.assertEquals(response.status_int, 400)
        self.assertEquals(injected_files, None)

    def test_create_instance_with_null_personality(self):
        personality = None
        body_dict = self._create_personality_request_dict(personality)
        body_dict['server']['personality'] = None
        request = self._get_create_request_json(body_dict)
        compute_api, response = \
            self._run_create_instance_with_mock_compute_api(request)
        self.assertEquals(response.status_int, 200)

    def test_create_instance_with_three_personalities(self):
        files = [
            ('/etc/sudoers', 'ALL ALL=NOPASSWD: ALL\n'),
            ('/etc/motd', 'Enjoy your root access!\n'),
            ('/etc/dovecot.conf', 'dovecot\nconfig\nstuff\n'),
            ]
        personality = []
        for path, content in files:
            personality.append((path, base64.b64encode(content)))
        request, response, injected_files = \
            self._create_instance_with_personality_json(personality)
        self.assertEquals(response.status_int, 200)
        self.assertEquals(injected_files, files)

    def test_create_instance_personality_empty_content(self):
        path = '/my/file/path'
        contents = ''
        personality = [(path, contents)]
        request, response, injected_files = \
            self._create_instance_with_personality_json(personality)
        self.assertEquals(response.status_int, 200)
        self.assertEquals(injected_files, [(path, contents)])

    def test_create_instance_admin_pass_json(self):
        request, response, dummy = \
            self._create_instance_with_personality_json(None)
        self.assertEquals(response.status_int, 200)
        response = json.loads(response.body)
        self.assertTrue('adminPass' in response['server'])
        self.assertEqual(16, len(response['server']['adminPass']))

    def test_create_instance_admin_pass_xml(self):
        request, response, dummy = \
            self._create_instance_with_personality_xml(None)
        self.assertEquals(response.status_int, 200)
        dom = minidom.parseString(response.body)
        server = dom.childNodes[0]
        self.assertEquals(server.nodeName, 'server')
        self.assertEqual(16, len(server.getAttribute('adminPass')))


class TestGetKernelRamdiskFromImage(test.TestCase):
    """
    If we're building from an AMI-style image, we need to be able to fetch the
    kernel and ramdisk associated with the machine image. This information is
    stored with the image metadata and return via the ImageService.

    These tests ensure that we parse the metadata return the ImageService
    correctly and that we handle failure modes appropriately.
    """

    def test_status_not_active(self):
        """We should only allow fetching of kernel and ramdisk information if
        we have a 'fully-formed' image, aka 'active'
        """
        image_meta = {'id': 1, 'status': 'queued'}
        self.assertRaises(exception.Invalid, self._get_k_r, image_meta)

    def test_not_ami(self):
        """Anything other than ami should return no kernel and no ramdisk"""
        image_meta = {'id': 1, 'status': 'active', 'container_format': 'vhd'}
        kernel_id, ramdisk_id = self._get_k_r(image_meta)
        self.assertEqual(kernel_id, None)
        self.assertEqual(ramdisk_id, None)

    def test_ami_no_kernel(self):
        """If an ami is missing a kernel it should raise NotFound"""
        image_meta = {'id': 1, 'status': 'active', 'container_format': 'ami',
                      'properties': {'ramdisk_id': 1}}
        self.assertRaises(exception.NotFound, self._get_k_r, image_meta)

    def test_ami_no_ramdisk(self):
        """If an ami is missing a ramdisk it should raise NotFound"""
        image_meta = {'id': 1, 'status': 'active', 'container_format': 'ami',
                      'properties': {'kernel_id': 1}}
        self.assertRaises(exception.NotFound, self._get_k_r, image_meta)

    def test_ami_kernel_ramdisk_present(self):
        """Return IDs if both kernel and ramdisk are present"""
        image_meta = {'id': 1, 'status': 'active', 'container_format': 'ami',
                      'properties': {'kernel_id': 1, 'ramdisk_id': 2}}
        kernel_id, ramdisk_id = self._get_k_r(image_meta)
        self.assertEqual(kernel_id, 1)
        self.assertEqual(ramdisk_id, 2)

    @staticmethod
    def _get_k_r(image_meta):
        """Rebinding function to a shorter name for convenience"""
        kernel_id, ramdisk_id = create_instance_helper.CreateInstanceHelper. \
                                _do_get_kernel_ramdisk_from_image(image_meta)
        return kernel_id, ramdisk_id


class ServersViewBuilderV11Test(test.TestCase):

    def setUp(self):
        self.instance = self._get_instance()
        self.view_builder = self._get_view_builder()

    def tearDown(self):
        pass

    def _get_instance(self):
        created_at = datetime.datetime(2010, 10, 10, 12, 0, 0)
        updated_at = datetime.datetime(2010, 11, 11, 11, 0, 0)
        instance = {
            "id": 1,
            "created_at": created_at,
            "updated_at": updated_at,
            "admin_pass": "",
            "user_id": "",
            "project_id": "",
            "image_ref": "5",
            "kernel_id": "",
            "ramdisk_id": "",
            "launch_index": 0,
            "key_name": "",
            "key_data": "",
            "state": 0,
            "state_description": "",
            "memory_mb": 0,
            "vcpus": 0,
            "local_gb": 0,
            "hostname": "",
            "host": "",
            "instance_type": {
               "flavorid": 1,
            },
            "user_data": "",
            "reservation_id": "",
            "mac_address": "",
            "scheduled_at": utils.utcnow(),
            "launched_at": utils.utcnow(),
            "terminated_at": utils.utcnow(),
            "availability_zone": "",
            "display_name": "test_server",
            "display_description": "",
            "locked": False,
            "metadata": [],
            #"address": ,
            #"floating_ips": [{"address":ip} for ip in public_addresses]}
            "uuid": "deadbeef-feed-edee-beef-d0ea7beefedd"}

        return instance

    def _get_view_builder(self):
        base_url = "http://localhost/v1.1"
        views = nova.api.openstack.views
        address_builder = views.addresses.ViewBuilderV11()
        flavor_builder = views.flavors.ViewBuilderV11(base_url)
        image_builder = views.images.ViewBuilderV11(base_url)

        view_builder = nova.api.openstack.views.servers.ViewBuilderV11(
            address_builder,
            flavor_builder,
            image_builder,
            base_url,
            )
        return view_builder

    def test_build_server(self):
        expected_server = {
            "server": {
                "id": 1,
                "uuid": self.instance['uuid'],
                "name": "test_server",
                "links": [
                    {
                        "rel": "self",
                        "href": "http://localhost/v1.1/servers/1",
                    },
                    {
                        "rel": "bookmark",
                        "href": "http://localhost/servers/1",
                    },
                ],
            }
        }

        output = self.view_builder.build(self.instance, False)
        self.assertDictMatch(output, expected_server)

    def test_build_server_detail(self):
        image_bookmark = "http://localhost/images/5"
        flavor_bookmark = "http://localhost/flavors/1"
        expected_server = {
            "server": {
                "id": 1,
                "uuid": self.instance['uuid'],
                "updated": "2010-11-11T11:00:00Z",
                "created": "2010-10-10T12:00:00Z",
                "progress": 0,
                "name": "test_server",
                "status": "BUILD",
                "hostId": '',
                "image": {
                    "id": "5",
                    "links": [
                        {
                            "rel": "bookmark",
                            "href": image_bookmark,
                        },
                    ],
                },
                "flavor": {
                    "id": "1",
                  "links": [
                                            {
                          "rel": "bookmark",
                          "href": flavor_bookmark,
                      },
                  ],
                },
                "addresses": {},
                "metadata": {},
                "links": [
                    {
                        "rel": "self",
                        "href": "http://localhost/v1.1/servers/1",
                    },
                    {
                        "rel": "bookmark",
                        "href": "http://localhost/servers/1",
                    },
                ],
            }
        }

        output = self.view_builder.build(self.instance, True)
        self.assertDictMatch(output, expected_server)

    def test_build_server_detail_active_status(self):
        #set the power state of the instance to running
        self.instance['state'] = 1
        image_bookmark = "http://localhost/images/5"
        flavor_bookmark = "http://localhost/flavors/1"
        expected_server = {
            "server": {
                "id": 1,
                "uuid": self.instance['uuid'],
                "updated": "2010-11-11T11:00:00Z",
                "created": "2010-10-10T12:00:00Z",
                "progress": 100,
                "name": "test_server",
                "status": "ACTIVE",
                "hostId": '',
                "image": {
                    "id": "5",
                    "links": [
                        {
                            "rel": "bookmark",
                            "href": image_bookmark,
                        },
                    ],
                },
                "flavor": {
                    "id": "1",
                  "links": [
                                            {
                          "rel": "bookmark",
                          "href": flavor_bookmark,
                      },
                  ],
                },
                "addresses": {},
                "metadata": {},
                "links": [
                    {
                        "rel": "self",
                        "href": "http://localhost/v1.1/servers/1",
                    },
                    {
                        "rel": "bookmark",
                        "href": "http://localhost/servers/1",
                    },
                ],
            }
        }

        output = self.view_builder.build(self.instance, True)
        self.assertDictMatch(output, expected_server)

    def test_build_server_detail_with_metadata(self):

        metadata = []
        metadata.append(InstanceMetadata(key="Open", value="Stack"))
        metadata.append(InstanceMetadata(key="Number", value=1))
        self.instance['metadata'] = metadata

        image_bookmark = "http://localhost/images/5"
        flavor_bookmark = "http://localhost/flavors/1"
        expected_server = {
            "server": {
                "id": 1,
                "uuid": self.instance['uuid'],
                "updated": "2010-11-11T11:00:00Z",
                "created": "2010-10-10T12:00:00Z",
                "progress": 0,
                "name": "test_server",
                "status": "BUILD",
                "hostId": '',
                "image": {
                    "id": "5",
                    "links": [
                        {
                            "rel": "bookmark",
                            "href": image_bookmark,
                        },
                    ],
                },
                "flavor": {
                    "id": "1",
                    "links": [
                                              {
                            "rel": "bookmark",
                            "href": flavor_bookmark,
                        },
                    ],
                },
                "addresses": {},
                "metadata": {
                    "Open": "Stack",
                    "Number": "1",
                },
                "links": [
                    {
                        "rel": "self",
                        "href": "http://localhost/v1.1/servers/1",
                    },
                    {
                        "rel": "bookmark",
                        "href": "http://localhost/servers/1",
                    },
                ],
            }
        }

        output = self.view_builder.build(self.instance, True)
        self.assertDictMatch(output, expected_server)


class ServerXMLSerializationTest(test.TestCase):

    TIMESTAMP = "2010-10-11T10:30:22Z"
    SERVER_HREF = 'http://localhost/v1.1/servers/123'
    SERVER_BOOKMARK = 'http://localhost/servers/123'
    IMAGE_BOOKMARK = 'http://localhost/images/5'
    FLAVOR_BOOKMARK = 'http://localhost/flavors/1'

    def setUp(self):
        self.maxDiff = None
        test.TestCase.setUp(self)

    def test_show(self):
        serializer = servers.ServerXMLSerializer()

        fixture = {
            "server": {
                "id": 1,
                "uuid": FAKE_UUID,
                'created': self.TIMESTAMP,
                'updated': self.TIMESTAMP,
                "progress": 0,
                "name": "test_server",
                "status": "BUILD",
                "hostId": 'e4d909c290d0fb1ca068ffaddf22cbd0',
                "image": {
                    "id": "5",
                    "links": [
                        {
                            "rel": "bookmark",
                            "href": self.IMAGE_BOOKMARK,
                        },
                    ],
                },
                "flavor": {
                    "id": "1",
                    "links": [
                        {
                            "rel": "bookmark",
                            "href": self.FLAVOR_BOOKMARK,
                        },
                    ],
                },
                "addresses": {
                    "network_one": [
                        {
                            "version": 4,
                            "addr": "67.23.10.138",
                        },
                        {
                            "version": 6,
                            "addr": "::babe:67.23.10.138",
                        },
                    ],
                    "network_two": [
                        {
                            "version": 4,
                            "addr": "67.23.10.139",
                        },
                        {
                            "version": 6,
                            "addr": "::babe:67.23.10.139",
                        },
                    ],
                },
                "metadata": {
                    "Open": "Stack",
                    "Number": "1",
                },
                'links': [
                    {
                        'href': self.SERVER_HREF,
                        'rel': 'self',
                    },
                    {
                        'href': self.SERVER_BOOKMARK,
                        'rel': 'bookmark',
                    },
                ],
            }
        }

        output = serializer.serialize(fixture, 'show')
        actual = minidom.parseString(output.replace("  ", ""))

        expected_server_href = self.SERVER_HREF
        expected_server_bookmark = self.SERVER_BOOKMARK
        expected_image_bookmark = self.IMAGE_BOOKMARK
        expected_flavor_bookmark = self.FLAVOR_BOOKMARK
        expected_now = self.TIMESTAMP
        expected_uuid = FAKE_UUID
        expected = minidom.parseString("""
        <server id="1"
                uuid="%(expected_uuid)s"
                xmlns="http://docs.openstack.org/compute/api/v1.1"
                xmlns:atom="http://www.w3.org/2005/Atom"
                name="test_server"
                updated="%(expected_now)s"
                created="%(expected_now)s"
                hostId="e4d909c290d0fb1ca068ffaddf22cbd0"
                status="BUILD"
                progress="0">
            <atom:link href="%(expected_server_href)s" rel="self"/>
            <atom:link href="%(expected_server_bookmark)s" rel="bookmark"/>
            <image id="5">
                <atom:link rel="bookmark" href="%(expected_image_bookmark)s"/>
            </image>
            <flavor id="1">
                <atom:link rel="bookmark" href="%(expected_flavor_bookmark)s"/>
            </flavor>
            <metadata>
                <meta key="Open">
                    Stack
                </meta>
                <meta key="Number">
                    1
                </meta>
            </metadata>
            <addresses>
                <network id="network_one">
                    <ip version="4" addr="67.23.10.138"/>
                    <ip version="6" addr="::babe:67.23.10.138"/>
                </network>
                <network id="network_two">
                    <ip version="4" addr="67.23.10.139"/>
                    <ip version="6" addr="::babe:67.23.10.139"/>
                </network>
            </addresses>
        </server>
        """.replace("  ", "") % (locals()))

        self.assertEqual(expected.toxml(), actual.toxml())

    def test_create(self):
        serializer = servers.ServerXMLSerializer()

        fixture = {
            "server": {
                "id": 1,
                "uuid": FAKE_UUID,
                'created': self.TIMESTAMP,
                'updated': self.TIMESTAMP,
                "progress": 0,
                "name": "test_server",
                "status": "BUILD",
                "hostId": "e4d909c290d0fb1ca068ffaddf22cbd0",
                "adminPass": "test_password",
                "image": {
                    "id": "5",
                    "links": [
                        {
                            "rel": "bookmark",
                            "href": self.IMAGE_BOOKMARK,
                        },
                    ],
                },
                "flavor": {
                    "id": "1",
                    "links": [
                        {
                            "rel": "bookmark",
                            "href": self.FLAVOR_BOOKMARK,
                        },
                    ],
                },
                "addresses": {
                    "network_one": [
                        {
                            "version": 4,
                            "addr": "67.23.10.138",
                        },
                        {
                            "version": 6,
                            "addr": "::babe:67.23.10.138",
                        },
                    ],
                    "network_two": [
                        {
                            "version": 4,
                            "addr": "67.23.10.139",
                        },
                        {
                            "version": 6,
                            "addr": "::babe:67.23.10.139",
                        },
                    ],
                },
                "metadata": {
                    "Open": "Stack",
                    "Number": "1",
                },
                'links': [
                    {
                        'href': self.SERVER_HREF,
                        'rel': 'self',
                    },
                    {
                        'href': self.SERVER_BOOKMARK,
                        'rel': 'bookmark',
                    },
                ],
            }
        }

        output = serializer.serialize(fixture, 'create')
        actual = minidom.parseString(output.replace("  ", ""))

        expected_server_href = self.SERVER_HREF
        expected_server_bookmark = self.SERVER_BOOKMARK
        expected_image_bookmark = self.IMAGE_BOOKMARK
        expected_flavor_bookmark = self.FLAVOR_BOOKMARK
        expected_now = self.TIMESTAMP
        expected_uuid = FAKE_UUID
        expected = minidom.parseString("""
        <server id="1"
                uuid="%(expected_uuid)s"
                xmlns="http://docs.openstack.org/compute/api/v1.1"
                xmlns:atom="http://www.w3.org/2005/Atom"
                name="test_server"
                updated="%(expected_now)s"
                created="%(expected_now)s"
                hostId="e4d909c290d0fb1ca068ffaddf22cbd0"
                status="BUILD"
                adminPass="test_password"
                progress="0">
            <atom:link href="%(expected_server_href)s" rel="self"/>
            <atom:link href="%(expected_server_bookmark)s" rel="bookmark"/>
            <image id="5">
                <atom:link rel="bookmark" href="%(expected_image_bookmark)s"/>
            </image>
            <flavor id="1">
                <atom:link rel="bookmark" href="%(expected_flavor_bookmark)s"/>
            </flavor>
            <metadata>
                <meta key="Open">
                    Stack
                </meta>
                <meta key="Number">
                    1
                </meta>
            </metadata>
            <addresses>
                <network id="network_one">
                    <ip version="4" addr="67.23.10.138"/>
                    <ip version="6" addr="::babe:67.23.10.138"/>
                </network>
                <network id="network_two">
                    <ip version="4" addr="67.23.10.139"/>
                    <ip version="6" addr="::babe:67.23.10.139"/>
                </network>
            </addresses>
        </server>
        """.replace("  ", "") % (locals()))

        self.assertEqual(expected.toxml(), actual.toxml())

    def test_index(self):
        serializer = servers.ServerXMLSerializer()

        expected_server_href = 'http://localhost/v1.1/servers/1'
        expected_server_bookmark = 'http://localhost/servers/1'
        expected_server_href_2 = 'http://localhost/v1.1/servers/2'
        expected_server_bookmark_2 = 'http://localhost/servers/2'
        fixture = {"servers": [
            {
                "id": 1,
                "name": "test_server",
                'links': [
                    {
                        'href': expected_server_href,
                        'rel': 'self',
                    },
                    {
                        'href': expected_server_bookmark,
                        'rel': 'bookmark',
                    },
                ],
            },
            {
                "id": 2,
                "name": "test_server_2",
                'links': [
                    {
                        'href': expected_server_href_2,
                        'rel': 'self',
                    },
                    {
                        'href': expected_server_bookmark_2,
                        'rel': 'bookmark',
                    },
                ],
            },
        ]}

        output = serializer.serialize(fixture, 'index')
        actual = minidom.parseString(output.replace("  ", ""))

        expected = minidom.parseString("""
        <servers xmlns="http://docs.openstack.org/compute/api/v1.1"
                 xmlns:atom="http://www.w3.org/2005/Atom">
        <server id="1" name="test_server">
            <atom:link href="%(expected_server_href)s" rel="self"/>
            <atom:link href="%(expected_server_bookmark)s" rel="bookmark"/>
        </server>
        <server id="2" name="test_server_2">
            <atom:link href="%(expected_server_href_2)s" rel="self"/>
            <atom:link href="%(expected_server_bookmark_2)s" rel="bookmark"/>
        </server>
        </servers>
        """.replace("  ", "") % (locals()))

        self.assertEqual(expected.toxml(), actual.toxml())

    def test_detail(self):
        serializer = servers.ServerXMLSerializer()

        expected_server_href = 'http://localhost/v1.1/servers/1'
        expected_server_bookmark = 'http://localhost/servers/1'
        expected_image_bookmark = self.IMAGE_BOOKMARK
        expected_flavor_bookmark = self.FLAVOR_BOOKMARK
        expected_now = self.TIMESTAMP
        expected_uuid = FAKE_UUID

        expected_server_href_2 = 'http://localhost/v1.1/servers/2'
        expected_server_bookmark_2 = 'http://localhost/servers/2'
        fixture = {"servers": [
            {
                "id": 1,
                "uuid": FAKE_UUID,
                'created': self.TIMESTAMP,
                'updated': self.TIMESTAMP,
                "progress": 0,
                "name": "test_server",
                "status": "BUILD",
                "hostId": 'e4d909c290d0fb1ca068ffaddf22cbd0',
                "image": {
                    "id": "5",
                    "links": [
                        {
                            "rel": "bookmark",
                            "href": expected_image_bookmark,
                        },
                    ],
                },
                "flavor": {
                    "id": "1",
                    "links": [
                        {
                            "rel": "bookmark",
                            "href": expected_flavor_bookmark,
                        },
                    ],
                },
                "addresses": {
                    "network_one": [
                        {
                            "version": 4,
                            "addr": "67.23.10.138",
                        },
                        {
                            "version": 6,
                            "addr": "::babe:67.23.10.138",
                        },
                    ],
                },
                "metadata": {
                    "Number": "1",
                },
                "links": [
                    {
                        "href": expected_server_href,
                        "rel": "self",
                    },
                    {
                        "href": expected_server_bookmark,
                        "rel": "bookmark",
                    },
                ],
            },
            {
                "id": 2,
                "uuid": FAKE_UUID,
                'created': self.TIMESTAMP,
                'updated': self.TIMESTAMP,
                "progress": 100,
                "name": "test_server_2",
                "status": "ACTIVE",
                "hostId": 'e4d909c290d0fb1ca068ffaddf22cbd0',
                "image": {
                    "id": "5",
                    "links": [
                        {
                            "rel": "bookmark",
                            "href": expected_image_bookmark,
                        },
                    ],
                },
                "flavor": {
                    "id": "1",
                    "links": [
                        {
                            "rel": "bookmark",
                            "href": expected_flavor_bookmark,
                        },
                    ],
                },
                "addresses": {
                    "network_one": [
                        {
                            "version": 4,
                            "addr": "67.23.10.138",
                        },
                        {
                            "version": 6,
                            "addr": "::babe:67.23.10.138",
                        },
                    ],
                },
                "metadata": {
                    "Number": "2",
                },
                "links": [
                    {
                        "href": expected_server_href_2,
                        "rel": "self",
                    },
                    {
                        "href": expected_server_bookmark_2,
                        "rel": "bookmark",
                    },
                ],
            },
        ]}

        output = serializer.serialize(fixture, 'detail')
        actual = minidom.parseString(output.replace("  ", ""))

        expected = minidom.parseString("""
        <servers xmlns="http://docs.openstack.org/compute/api/v1.1"
                 xmlns:atom="http://www.w3.org/2005/Atom">
        <server id="1"
                uuid="%(expected_uuid)s"
                name="test_server"
                updated="%(expected_now)s"
                created="%(expected_now)s"
                hostId="e4d909c290d0fb1ca068ffaddf22cbd0"
                status="BUILD"
                progress="0">
            <atom:link href="%(expected_server_href)s" rel="self"/>
            <atom:link href="%(expected_server_bookmark)s" rel="bookmark"/>
            <image id="5">
                <atom:link rel="bookmark" href="%(expected_image_bookmark)s"/>
            </image>
            <flavor id="1">
                <atom:link rel="bookmark" href="%(expected_flavor_bookmark)s"/>
            </flavor>
            <metadata>
                <meta key="Number">
                    1
                </meta>
            </metadata>
            <addresses>
                <network id="network_one">
                    <ip version="4" addr="67.23.10.138"/>
                    <ip version="6" addr="::babe:67.23.10.138"/>
                </network>
            </addresses>
        </server>
        <server id="2"
                uuid="%(expected_uuid)s"
                name="test_server_2"
                updated="%(expected_now)s"
                created="%(expected_now)s"
                hostId="e4d909c290d0fb1ca068ffaddf22cbd0"
                status="ACTIVE"
                progress="100">
            <atom:link href="%(expected_server_href_2)s" rel="self"/>
            <atom:link href="%(expected_server_bookmark_2)s" rel="bookmark"/>
            <image id="5">
                <atom:link rel="bookmark" href="%(expected_image_bookmark)s"/>
            </image>
            <flavor id="1">
                <atom:link rel="bookmark" href="%(expected_flavor_bookmark)s"/>
            </flavor>
            <metadata>
                <meta key="Number">
                    2
                </meta>
            </metadata>
            <addresses>
                <network id="network_one">
                    <ip version="4" addr="67.23.10.138"/>
                    <ip version="6" addr="::babe:67.23.10.138"/>
                </network>
            </addresses>
        </server>
        </servers>
        """.replace("  ", "") % (locals()))

        self.assertEqual(expected.toxml(), actual.toxml())<|MERGE_RESOLUTION|>--- conflicted
+++ resolved
@@ -1261,7 +1261,7 @@
         """Test getting servers by ip with admin_api enabled and
         admin context
         """
-        FLAGS.allow_admin_api = True
+        self.flags(allow_admin_api=True)
 
         def fake_get_all(compute_self, context, search_opts=None):
             self.assertNotEqual(search_opts, None)
@@ -1288,7 +1288,7 @@
         """Test getting servers by ip6 with admin_api enabled and
         admin context
         """
-        FLAGS.allow_admin_api = True
+        self.flags(allow_admin_api=True)
 
         def fake_get_all(compute_self, context, search_opts=None):
             self.assertNotEqual(search_opts, None)
@@ -2368,12 +2368,7 @@
         self.assertEqual(res.status_int, 202)
         self.assertEqual(self.resize_called, True)
 
-<<<<<<< HEAD
     def test_resize_server_v1_1(self):
-
-=======
-    def test_resize_server_v11(self):
->>>>>>> e2770a45
         req = webob.Request.blank('/v1.1/servers/1/action')
         req.content_type = 'application/json'
         req.method = 'POST'
