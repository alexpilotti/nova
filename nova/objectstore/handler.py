--- conflicted
+++ resolved
@@ -319,16 +319,8 @@
                   context=request.context)
 
         if not self.bucket.is_authorized(request.context):
-<<<<<<< HEAD
             LOG.audit(_("Unauthorized attempt to delete object %(nm)s from "
                       "bucket %(bname)s") % locals(), context=request.context)
-=======
-            LOG.audit(_("Unauthorized attempt to delete object "
-                        "%(object)s from bucket %(bucket)s") %
-                      {'object': self.name,
-                       'bucket': self.bucket.name},
-                      context=request.context)
->>>>>>> ec60562b
             raise exception.NotAuthorized()
 
         del self.bucket[urllib.unquote(self.name)]
@@ -399,8 +391,8 @@
         image_location = get_argument(request, 'image_location', u'')
 
         image_path = os.path.join(FLAGS.images_path, image_id)
-        if not image_path.startswith(FLAGS.images_path) or \
-           os.path.exists(image_path):
+        if ((not image_path.startswith(FLAGS.images_path)) or
+                os.path.exists(image_path)):
             LOG.audit(_("Not authorized to upload image: invalid directory "
                       "%s"),
                       image_path, context=request.context)
