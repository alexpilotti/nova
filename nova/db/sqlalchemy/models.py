--- conflicted
+++ resolved
@@ -530,15 +530,9 @@
 def register_models():
     """Register Models and create metadata"""
     from sqlalchemy import create_engine
-<<<<<<< HEAD
     models = (Service, Instance, Volume, ExportDevice, FixedIp, FloatingIp,
-              Network, NetworkIndex, SecurityGroup, SecurityGroupIngressRule)
-              # , Image, Host
-=======
-    models = (Service, Instance, Volume, ExportDevice,
-              FixedIp, FloatingIp, Network, NetworkIndex,
-              AuthToken)  # , Image, Host)
->>>>>>> cb311a3d
+              Network, NetworkIndex, SecurityGroup, SecurityGroupIngressRule,
+              AuthToken) # , Image, Host
     engine = create_engine(FLAGS.sql_connection, echo=False)
     for model in models:
         model.metadata.create_all(engine)