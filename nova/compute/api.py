# vim: tabstop=4 shiftwidth=4 softtabstop=4

# Copyright 2010 United States Government as represented by the
# Administrator of the National Aeronautics and Space Administration.
# All Rights Reserved.
#
#    Licensed under the Apache License, Version 2.0 (the "License"); you may
#    not use this file except in compliance with the License. You may obtain
#    a copy of the License at
#
#         http://www.apache.org/licenses/LICENSE-2.0
#
#    Unless required by applicable law or agreed to in writing, software
#    distributed under the License is distributed on an "AS IS" BASIS, WITHOUT
#    WARRANTIES OR CONDITIONS OF ANY KIND, either express or implied. See the
#    License for the specific language governing permissions and limitations
#    under the License.

"""
Handles all API requests relating to instances (guest vms).
"""

import datetime
import logging
import time

from nova import db
from nova import exception
from nova import flags
from nova import quota
from nova import rpc
from nova import utils
from nova.compute import instance_types
from nova.db import base

FLAGS = flags.FLAGS


def generate_default_hostname(internal_id):
    """Default function to generate a hostname given an instance reference."""
    return str(internal_id)


class ComputeAPI(base.Base):
    """API for interacting with the compute manager."""

    def __init__(self, network_manager=None, image_service=None, **kwargs):
        if not network_manager:
            network_manager = utils.import_object(FLAGS.network_manager)
        self.network_manager = network_manager
        if not image_service:
            image_service = utils.import_object(FLAGS.image_service)
        self.image_service = image_service
        super(ComputeAPI, self).__init__(**kwargs)

    def get_network_topic(self, context, instance_id):
        try:
            instance = self.db.instance_get_by_internal_id(context,
                                                           instance_id)
        except exception.NotFound as e:
            logging.warning("Instance %d was not found in get_network_topic",
                            instance_id)
            raise e

        host = instance['host']
        if not host:
            raise exception.Error("Instance %d has no host" % instance_id)
        topic = self.db.queue_get_for(context, FLAGS.compute_topic, host)
        return rpc.call(context,
                        topic,
                        {"method": "get_network_topic", "args": {'fake': 1}})

    def create_instances(self, context, instance_type, image_id, min_count=1,
                         max_count=1, kernel_id=None, ramdisk_id=None,
                         display_name='', description='', key_name=None,
                         key_data=None, security_group='default',
                         generate_hostname=generate_default_hostname):
        """Create the number of instances requested if quote and
        other arguments check out ok."""

        num_instances = quota.allowed_instances(context, max_count,
                                                instance_type)
        if num_instances < min_count:
            logging.warn("Quota exceeeded for %s, tried to run %s instances",
                         context.project_id, min_count)
            raise quota.QuotaError("Instance quota exceeded. You can only "
                                   "run %s more instances of this type." %
                                   num_instances, "InstanceLimitExceeded")

        is_vpn = image_id == FLAGS.vpn_image_id
        if not is_vpn:
            image = self.image_service.show(context, image_id)

            # If kernel_id/ramdisk_id isn't explicitly set in API call
            # we take the defaults from the image's metadata
            if kernel_id is None:
                kernel_id = image.get('kernelId', None)
            if ramdisk_id is None:
                ramdisk_id = image.get('ramdiskId', None)

            # Make sure we have access to kernel and ramdisk
            if kernel_id:
                self.image_service.show(context, kernel_id)
            if ramdisk_id:
                self.image_service.show(context, ramdisk_id)

        if security_group is None:
            security_group = ['default']
        if not type(security_group) is list:
            security_group = [security_group]

        security_groups = []
        self.ensure_default_security_group(context)
        for security_group_name in security_group:
            group = db.security_group_get_by_name(context,
                                                  context.project_id,
                                                  security_group_name)
            security_groups.append(group['id'])

        if key_data is None and key_name:
            key_pair = db.key_pair_get(context, context.user_id, key_name)
            key_data = key_pair['public_key']

        type_data = instance_types.INSTANCE_TYPES[instance_type]
        base_options = {
            'reservation_id': utils.generate_uid('r'),
            'image_id': image_id,
            'kernel_id': kernel_id or '',
            'ramdisk_id': ramdisk_id or '',
            'state_description': 'scheduling',
            'user_id': context.user_id,
            'project_id': context.project_id,
            'launch_time': time.strftime('%Y-%m-%dT%H:%M:%SZ', time.gmtime()),
            'instance_type': instance_type,
            'memory_mb': type_data['memory_mb'],
            'vcpus': type_data['vcpus'],
            'local_gb': type_data['local_gb'],
            'display_name': display_name,
            'display_description': description,
            'key_name': key_name,
            'key_data': key_data}

        elevated = context.elevated()
        instances = []
        logging.debug(_("Going to run %s instances..."), num_instances)
        for num in range(num_instances):
            instance = dict(mac_address=utils.generate_mac(),
                            launch_index=num,
                            **base_options)
            instance = self.db.instance_create(context, instance)
            instance_id = instance['id']
            internal_id = instance['internal_id']

            elevated = context.elevated()
            if not security_groups:
                security_groups = []
            for security_group_id in security_groups:
                self.db.instance_add_security_group(elevated,
                                                    instance_id,
                                                    security_group_id)

            # Set sane defaults if not specified
            updates = dict(hostname=generate_hostname(internal_id))
            if 'display_name' not in instance:
                updates['display_name'] = "Server %s" % internal_id

            instance = self.update_instance(context, instance_id, **updates)
            instances.append(instance)

<<<<<<< HEAD
            logging.debug("Casting to scheduler for %s/%s's instance %s",
=======
            # TODO(vish): This probably should be done in the scheduler
            #             or in compute as a call.  The network should be
            #             allocated after the host is assigned and setup
            #             can happen at the same time.
            address = self.network_manager.allocate_fixed_ip(context,
                                                             instance_id,
                                                             is_vpn)
            rpc.cast(elevated,
                     self._get_network_topic(context),
                     {"method": "setup_fixed_ip",
                      "args": {"address": address}})

            logging.debug(_("Casting to scheduler for %s/%s's instance %s"),
>>>>>>> ff1575e7
                          context.project_id, context.user_id, instance_id)
            rpc.cast(context,
                     FLAGS.scheduler_topic,
                     {"method": "run_instance",
                      "args": {"topic": FLAGS.compute_topic,
                               "instance_id": instance_id}})

        return instances

    def ensure_default_security_group(self, context):
        """ Create security group for the security context if it
        does not already exist

        :param context: the security context

        """
        try:
            db.security_group_get_by_name(context, context.project_id,
                                          'default')
        except exception.NotFound:
            values = {'name': 'default',
                      'description': 'default',
                      'user_id': context.user_id,
                      'project_id': context.project_id}
            db.security_group_create(context, values)

    def update_instance(self, context, instance_id, **kwargs):
        """Updates the instance in the datastore.

        :param context: The security context
        :param instance_id: ID of the instance to update
        :param kwargs: All additional keyword args are treated
                       as data fields of the instance to be
                       updated

        :retval None

        """
        return self.db.instance_update(context, instance_id, kwargs)

    def delete_instance(self, context, instance_id):
        logging.debug("Going to try and terminate %d" % instance_id)
        try:
            instance = self.db.instance_get_by_internal_id(context,
                                                           instance_id)
        except exception.NotFound as e:
            logging.warning(_("Instance %d was not found during terminate"),
                            instance_id)
            raise e

        if (instance['state_description'] == 'terminating'):
            logging.warning(_("Instance %d is already being terminated"),
                            instance_id)
            return

        self.update_instance(context,
                             instance['id'],
                             state_description='terminating',
                             state=0,
                             terminated_at=datetime.datetime.utcnow())

<<<<<<< HEAD
=======
        # FIXME(ja): where should network deallocate occur?
        address = self.db.instance_get_floating_address(context,
                                                        instance['id'])
        if address:
            logging.debug(_("Disassociating address %s") % address)
            # NOTE(vish): Right now we don't really care if the ip is
            #             disassociated.  We may need to worry about
            #             checking this later.  Perhaps in the scheduler?
            rpc.cast(context,
                     self._get_network_topic(context),
                     {"method": "disassociate_floating_ip",
                      "args": {"floating_address": address}})

        address = self.db.instance_get_fixed_address(context, instance['id'])
        if address:
            logging.debug(_("Deallocating address %s") % address)
            # NOTE(vish): Currently, nothing needs to be done on the
            #             network node until release. If this changes,
            #             we will need to cast here.
            self.network_manager.deallocate_fixed_ip(context.elevated(),
                                                     address)

>>>>>>> ff1575e7
        host = instance['host']
        if host:
            rpc.cast(context,
                     self.db.queue_get_for(context, FLAGS.compute_topic, host),
                     {"method": "terminate_instance",
                      "args": {"instance_id": instance['id']}})
        else:
            self.db.instance_destroy(context, instance['id'])

    def get_instances(self, context, project_id=None):
        """Get all instances, possibly filtered by project ID or
        user ID. If there is no filter and the context is an admin,
        it will retreive all instances in the system."""
        if project_id or not context.is_admin:
            if not context.project:
                return self.db.instance_get_all_by_user(context,
                                                        context.user_id)
            if project_id is None:
                project_id = context.project_id
            return self.db.instance_get_all_by_project(context, project_id)
        return self.db.instance_get_all(context)

    def get_instance(self, context, instance_id):
        return self.db.instance_get_by_internal_id(context, instance_id)

    def reboot(self, context, instance_id):
        """Reboot the given instance."""
        instance = self.db.instance_get_by_internal_id(context, instance_id)
        host = instance['host']
        rpc.cast(context,
                 self.db.queue_get_for(context, FLAGS.compute_topic, host),
                 {"method": "reboot_instance",
                  "args": {"instance_id": instance['id']}})

    def pause(self, context, instance_id):
        """Pause the given instance."""
        instance = self.db.instance_get_by_internal_id(context, instance_id)
        host = instance['host']
        rpc.cast(context,
                 self.db.queue_get_for(context, FLAGS.compute_topic, host),
                 {"method": "pause_instance",
                  "args": {"instance_id": instance['id']}})

    def unpause(self, context, instance_id):
        """Unpause the given instance."""
        instance = self.db.instance_get_by_internal_id(context, instance_id)
        host = instance['host']
        rpc.cast(context,
                 self.db.queue_get_for(context, FLAGS.compute_topic, host),
                 {"method": "unpause_instance",
                  "args": {"instance_id": instance['id']}})

    def rescue(self, context, instance_id):
        """Rescue the given instance."""
        instance = self.db.instance_get_by_internal_id(context, instance_id)
        host = instance['host']
        rpc.cast(context,
                 self.db.queue_get_for(context, FLAGS.compute_topic, host),
                 {"method": "rescue_instance",
                  "args": {"instance_id": instance['id']}})

    def unrescue(self, context, instance_id):
        """Unrescue the given instance."""
        instance = self.db.instance_get_by_internal_id(context, instance_id)
        host = instance['host']
        rpc.cast(context,
                 self.db.queue_get_for(context, FLAGS.compute_topic, host),
                 {"method": "unrescue_instance",
                  "args": {"instance_id": instance['id']}})<|MERGE_RESOLUTION|>--- conflicted
+++ resolved
@@ -167,23 +167,7 @@
             instance = self.update_instance(context, instance_id, **updates)
             instances.append(instance)
 
-<<<<<<< HEAD
-            logging.debug("Casting to scheduler for %s/%s's instance %s",
-=======
-            # TODO(vish): This probably should be done in the scheduler
-            #             or in compute as a call.  The network should be
-            #             allocated after the host is assigned and setup
-            #             can happen at the same time.
-            address = self.network_manager.allocate_fixed_ip(context,
-                                                             instance_id,
-                                                             is_vpn)
-            rpc.cast(elevated,
-                     self._get_network_topic(context),
-                     {"method": "setup_fixed_ip",
-                      "args": {"address": address}})
-
             logging.debug(_("Casting to scheduler for %s/%s's instance %s"),
->>>>>>> ff1575e7
                           context.project_id, context.user_id, instance_id)
             rpc.cast(context,
                      FLAGS.scheduler_topic,
@@ -245,31 +229,6 @@
                              state=0,
                              terminated_at=datetime.datetime.utcnow())
 
-<<<<<<< HEAD
-=======
-        # FIXME(ja): where should network deallocate occur?
-        address = self.db.instance_get_floating_address(context,
-                                                        instance['id'])
-        if address:
-            logging.debug(_("Disassociating address %s") % address)
-            # NOTE(vish): Right now we don't really care if the ip is
-            #             disassociated.  We may need to worry about
-            #             checking this later.  Perhaps in the scheduler?
-            rpc.cast(context,
-                     self._get_network_topic(context),
-                     {"method": "disassociate_floating_ip",
-                      "args": {"floating_address": address}})
-
-        address = self.db.instance_get_fixed_address(context, instance['id'])
-        if address:
-            logging.debug(_("Deallocating address %s") % address)
-            # NOTE(vish): Currently, nothing needs to be done on the
-            #             network node until release. If this changes,
-            #             we will need to cast here.
-            self.network_manager.deallocate_fixed_ip(context.elevated(),
-                                                     address)
-
->>>>>>> ff1575e7
         host = instance['host']
         if host:
             rpc.cast(context,
