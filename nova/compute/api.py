# vim: tabstop=4 shiftwidth=4 softtabstop=4

# Copyright 2010 United States Government as represented by the
# Administrator of the National Aeronautics and Space Administration.
# All Rights Reserved.
#
#    Licensed under the Apache License, Version 2.0 (the "License"); you may
#    not use this file except in compliance with the License. You may obtain
#    a copy of the License at
#
#         http://www.apache.org/licenses/LICENSE-2.0
#
#    Unless required by applicable law or agreed to in writing, software
#    distributed under the License is distributed on an "AS IS" BASIS, WITHOUT
#    WARRANTIES OR CONDITIONS OF ANY KIND, either express or implied. See the
#    License for the specific language governing permissions and limitations
#    under the License.

"""
Handles all API requests relating to instances (guest vms).
"""

import datetime
import logging
import time

from nova import db
from nova import exception
from nova import flags
from nova import quota
from nova import rpc
from nova import utils
from nova.compute import instance_types
from nova.db import base

FLAGS = flags.FLAGS


def generate_default_hostname(internal_id):
    """Default function to generate a hostname given an instance reference."""
    return str(internal_id)


class ComputeAPI(base.Base):
    """API for interacting with the compute manager."""

    def __init__(self, network_manager=None, image_service=None, **kwargs):
        if not network_manager:
            network_manager = utils.import_object(FLAGS.network_manager)
        self.network_manager = network_manager
        if not image_service:
            image_service = utils.import_object(FLAGS.image_service)
        self.image_service = image_service
        super(ComputeAPI, self).__init__(**kwargs)

    def get_network_topic(self, context, instance_id):
        try:
            instance = self.db.instance_get_by_internal_id(context,
                                                           instance_id)
        except exception.NotFound as e:
            logging.warning("Instance %d was not found in get_network_topic",
                            instance_id)
            raise e

        host = instance['host']
        if not host:
            raise exception.Error("Instance %d has no host" % instance_id)
        topic = self.db.queue_get_for(context, FLAGS.compute_topic, host)
        return rpc.call(context,
                        topic,
                        {"method": "get_network_topic", "args": {'fake': 1}})

    def create_instances(self, context, instance_type, image_id, min_count=1,
                         max_count=1, kernel_id=None, ramdisk_id=None,
                         display_name='', description='', key_name=None,
                         key_data=None, security_group='default',
                         user_data=None,
                         generate_hostname=generate_default_hostname):
        """Create the number of instances requested if quote and
        other arguments check out ok."""

        num_instances = quota.allowed_instances(context, max_count,
                                                instance_type)
        if num_instances < min_count:
            logging.warn("Quota exceeeded for %s, tried to run %s instances",
                         context.project_id, min_count)
            raise quota.QuotaError("Instance quota exceeded. You can only "
                                   "run %s more instances of this type." %
                                   num_instances, "InstanceLimitExceeded")

        is_vpn = image_id == FLAGS.vpn_image_id
        if not is_vpn:
            image = self.image_service.show(context, image_id)

            # If kernel_id/ramdisk_id isn't explicitly set in API call
            # we take the defaults from the image's metadata
            if kernel_id is None:
                kernel_id = image.get('kernelId', None)
            if ramdisk_id is None:
                ramdisk_id = image.get('ramdiskId', None)

            # Make sure we have access to kernel and ramdisk
            if kernel_id:
                self.image_service.show(context, kernel_id)
            if ramdisk_id:
                self.image_service.show(context, ramdisk_id)

        if security_group is None:
            security_group = ['default']
        if not type(security_group) is list:
            security_group = [security_group]

        security_groups = []
        self.ensure_default_security_group(context)
        for security_group_name in security_group:
            group = db.security_group_get_by_name(context,
                                                  context.project_id,
                                                  security_group_name)
            security_groups.append(group['id'])

        if key_data is None and key_name:
            key_pair = db.key_pair_get(context, context.user_id, key_name)
            key_data = key_pair['public_key']

        type_data = instance_types.INSTANCE_TYPES[instance_type]
        base_options = {
            'reservation_id': utils.generate_uid('r'),
            'image_id': image_id,
            'kernel_id': kernel_id or '',
            'ramdisk_id': ramdisk_id or '',
            'state_description': 'scheduling',
            'user_id': context.user_id,
            'project_id': context.project_id,
            'launch_time': time.strftime('%Y-%m-%dT%H:%M:%SZ', time.gmtime()),
            'instance_type': instance_type,
            'memory_mb': type_data['memory_mb'],
            'vcpus': type_data['vcpus'],
            'local_gb': type_data['local_gb'],
            'display_name': display_name,
            'display_description': description,
            'user_data': user_data or '',
            'key_name': key_name,
            'key_data': key_data}

        elevated = context.elevated()
        instances = []
        logging.debug(_("Going to run %s instances..."), num_instances)
        for num in range(num_instances):
            instance = dict(mac_address=utils.generate_mac(),
                            launch_index=num,
                            **base_options)
            instance = self.db.instance_create(context, instance)
            instance_id = instance['id']
            internal_id = instance['internal_id']

            elevated = context.elevated()
            if not security_groups:
                security_groups = []
            for security_group_id in security_groups:
                self.db.instance_add_security_group(elevated,
                                                    instance_id,
                                                    security_group_id)

            # Set sane defaults if not specified
            updates = dict(hostname=generate_hostname(internal_id))
            if 'display_name' not in instance:
                updates['display_name'] = "Server %s" % internal_id

            instance = self.update_instance(context, instance_id, **updates)
            instances.append(instance)

            logging.debug(_("Casting to scheduler for %s/%s's instance %s"),
                          context.project_id, context.user_id, instance_id)
            rpc.cast(context,
                     FLAGS.scheduler_topic,
                     {"method": "run_instance",
                      "args": {"topic": FLAGS.compute_topic,
                               "instance_id": instance_id}})

        return instances

    def ensure_default_security_group(self, context):
        """ Create security group for the security context if it
        does not already exist

        :param context: the security context

        """
        try:
            db.security_group_get_by_name(context, context.project_id,
                                          'default')
        except exception.NotFound:
            values = {'name': 'default',
                      'description': 'default',
                      'user_id': context.user_id,
                      'project_id': context.project_id}
            db.security_group_create(context, values)

    def update_instance(self, context, instance_id, **kwargs):
        """Updates the instance in the datastore.

        :param context: The security context
        :param instance_id: ID of the instance to update
        :param kwargs: All additional keyword args are treated
                       as data fields of the instance to be
                       updated

        :retval None

        """
        return self.db.instance_update(context, instance_id, kwargs)

    def delete_instance(self, context, instance_id):
        logging.debug("Going to try and terminate %d" % instance_id)
        try:
            instance = self.db.instance_get_by_internal_id(context,
                                                           instance_id)
        except exception.NotFound as e:
            logging.warning(_("Instance %d was not found during terminate"),
                            instance_id)
            raise e

        if (instance['state_description'] == 'terminating'):
            logging.warning(_("Instance %d is already being terminated"),
                            instance_id)
            return

        self.update_instance(context,
                             instance['id'],
                             state_description='terminating',
                             state=0,
                             terminated_at=datetime.datetime.utcnow())

        host = instance['host']
        if host:
            rpc.cast(context,
                     self.db.queue_get_for(context, FLAGS.compute_topic, host),
                     {"method": "terminate_instance",
                      "args": {"instance_id": instance['id']}})
        else:
            self.db.instance_destroy(context, instance['id'])

    def get_instances(self, context, project_id=None):
        """Get all instances, possibly filtered by project ID or
        user ID. If there is no filter and the context is an admin,
        it will retreive all instances in the system."""
        if project_id or not context.is_admin:
            if not context.project:
                return self.db.instance_get_all_by_user(context,
                                                        context.user_id)
            if project_id is None:
                project_id = context.project_id
            return self.db.instance_get_all_by_project(context, project_id)
        return self.db.instance_get_all(context)

    def get_instance(self, context, instance_id):
        return self.db.instance_get_by_internal_id(context, instance_id)

    def reboot(self, context, instance_id):
        """Reboot the given instance."""
        instance = self.db.instance_get_by_internal_id(context, instance_id)
        host = instance['host']
        rpc.cast(context,
                 self.db.queue_get_for(context, FLAGS.compute_topic, host),
                 {"method": "reboot_instance",
                  "args": {"instance_id": instance['id']}})

    def pause(self, context, instance_id):
        """Pause the given instance."""
        instance = self.db.instance_get_by_internal_id(context, instance_id)
        host = instance['host']
        rpc.cast(context,
                 self.db.queue_get_for(context, FLAGS.compute_topic, host),
                 {"method": "pause_instance",
                  "args": {"instance_id": instance['id']}})

    def unpause(self, context, instance_id):
        """Unpause the given instance."""
        instance = self.db.instance_get_by_internal_id(context, instance_id)
        host = instance['host']
        rpc.cast(context,
                 self.db.queue_get_for(context, FLAGS.compute_topic, host),
                 {"method": "unpause_instance",
                  "args": {"instance_id": instance['id']}})

    def rescue(self, context, instance_id):
        """Rescue the given instance."""
        instance = self.db.instance_get_by_internal_id(context, instance_id)
        host = instance['host']
        rpc.cast(context,
                 self.db.queue_get_for(context, FLAGS.compute_topic, host),
                 {"method": "rescue_instance",
                  "args": {"instance_id": instance['id']}})

    def unrescue(self, context, instance_id):
        """Unrescue the given instance."""
        instance = self.db.instance_get_by_internal_id(context, instance_id)
        host = instance['host']
        rpc.cast(context,
                 self.db.queue_get_for(context, FLAGS.compute_topic, host),
                 {"method": "unrescue_instance",
<<<<<<< HEAD
                  "args": {"instance_id": instance['id']}})

    def get_ajax_console(self, context, instance_id):
        """Get an AJAX Console

        In order for this to work properly, a ttyS0 must be configured
        in the instance
        """

        instance_ref = db.instance_get_by_internal_id(context, instance_id)

        output = rpc.call(context,
                          '%s.%s' % (FLAGS.compute_topic,
                                     instance_ref['host']),
                          {'method': 'get_ajax_console',
                           'args': {'instance_id': instance_ref['id']}})

        rpc.cast(context, '%s' % FLAGS.ajax_console_proxy_topic,
                 {'method': 'authorize_ajax_console',
                  'args': {'token': output['token'], 'host': output['host'], 
                  'port':output['port']}})

        return {'url': '%s?token=%s' % (FLAGS.ajax_console_proxy_url,
                output['token'])}

    def _get_network_topic(self, context):
        """Retrieves the network host for a project"""
        network_ref = self.network_manager.get_network(context)
        host = network_ref['host']
        if not host:
            host = rpc.call(context,
                            FLAGS.network_topic,
                            {"method": "set_network_host",
                             "args": {"network_id": network_ref['id']}})
        return self.db.queue_get_for(context, FLAGS.network_topic, host)
=======
                  "args": {"instance_id": instance['id']}})
>>>>>>> 0761ecb4
<|MERGE_RESOLUTION|>--- conflicted
+++ resolved
@@ -299,7 +299,6 @@
         rpc.cast(context,
                  self.db.queue_get_for(context, FLAGS.compute_topic, host),
                  {"method": "unrescue_instance",
-<<<<<<< HEAD
                   "args": {"instance_id": instance['id']}})
 
     def get_ajax_console(self, context, instance_id):
@@ -324,17 +323,3 @@
 
         return {'url': '%s?token=%s' % (FLAGS.ajax_console_proxy_url,
                 output['token'])}
-
-    def _get_network_topic(self, context):
-        """Retrieves the network host for a project"""
-        network_ref = self.network_manager.get_network(context)
-        host = network_ref['host']
-        if not host:
-            host = rpc.call(context,
-                            FLAGS.network_topic,
-                            {"method": "set_network_host",
-                             "args": {"network_id": network_ref['id']}})
-        return self.db.queue_get_for(context, FLAGS.network_topic, host)
-=======
-                  "args": {"instance_id": instance['id']}})
->>>>>>> 0761ecb4
