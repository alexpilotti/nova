--- conflicted
+++ resolved
@@ -24,7 +24,6 @@
 from nova import exception
 from nova import flags
 from nova import log as logging
-from nova import quota
 from nova import rpc
 from nova.db import base
 
@@ -37,12 +36,6 @@
     """API for interacting with the network manager."""
 
     def allocate_floating_ip(self, context):
-        if quota.allowed_floating_ips(context, 1) < 1:
-            LOG.warn(_('Quota exceeeded for %s, tried to allocate '
-                       'address'),
-                     context.project_id)
-            raise quota.QuotaError(_('Address quota exceeded. You cannot '
-                                     'allocate any more addresses'))
         # NOTE(vish): We don't know which network host should get the ip
         #             when we allocate, so just send it to any one.  This
         #             will probably need to move into a network supervisor
@@ -66,19 +59,14 @@
                  {'method': 'deallocate_floating_ip',
                   'args': {'floating_address': floating_ip['address']}})
 
-<<<<<<< HEAD
-    def associate_floating_ip(self, context, floating_ip, fixed_ip):
+    def associate_floating_ip(self, context, floating_ip, fixed_ip,
+                                       affect_auto_assigned=False):
         """rpc.casts to network associate_floating_ip
 
         fixed_ip is either a fixed_ip object or a string fixed ip address
         floating_ip is a string floating ip address
         """
         if isinstance(fixed_ip, basestring):
-=======
-    def associate_floating_ip(self, context, floating_ip, fixed_ip,
-                              affect_auto_assigned=False):
-        if isinstance(fixed_ip, str) or isinstance(fixed_ip, unicode):
->>>>>>> 330b3feb
             fixed_ip = self.db.fixed_ip_get_by_address(context, fixed_ip)
         floating_ip = self.db.floating_ip_get_by_address(context, floating_ip)
         if not affect_auto_assigned and floating_ip.get('auto_assigned'):
@@ -117,41 +105,34 @@
         host = floating_ip['host']
         rpc.call(context,
                  self.db.queue_get_for(context, FLAGS.network_topic, host),
-<<<<<<< HEAD
-                 {"method": "disassociate_floating_ip",
-                  "args": {"floating_address": floating_ip['address']}})
+                 {'method': 'disassociate_floating_ip',
+                  'args': {'floating_address': floating_ip['address']}})
 
     def allocate_for_instance(self, context, instance, **kwargs):
         """rpc.calls network manager allocate_for_instance
-        handles args and return value serialization
+        returns network info
         """
         args = kwargs
-        args['instance'] = pickle.dumps(instance)
-        rval = rpc.call(context, FLAGS.network_topic,
+        args['instance_id'] = instance['id']
+        args['project_id'] = instance['project_id']
+        args['instance_type_id'] = instance['instance_type_id']
+        return rpc.call(context, FLAGS.network_topic,
                         {'method': 'allocate_for_instance',
                          'args': args})
-        return pickle.loads(rval)
 
     def deallocate_for_instance(self, context, instance, **kwargs):
-        """rpc.casts network manager allocate_for_instance
-        handles argument serialization
-        """
+        """rpc.casts network manager allocate_for_instance"""
         args = kwargs
-        args['instance'] = pickle.dumps(instance)
+        args['instance_id'] = instance['id']
+        args['project_id'] = instance['project_id']
         rpc.cast(context, FLAGS.network_topic,
                  {'method': 'deallocate_for_instance',
                   'args': args})
 
     def get_instance_nw_info(self, context, instance):
-        """rpc.calls network manager get_instance_nw_info
-        handles the args and return value serialization
-        """
-        args = {'instance': pickle.dumps(instance)}
-        rval = rpc.call(context, FLAGS.network_topic,
+        """rpc.calls network manager get_instance_nw_info"""
+        args = {'instance_id': instance['id'],
+                'instance_type_id': instance['instance_type_id']}
+        return rpc.call(context, FLAGS.network_topic,
                         {'method': 'get_instance_nw_info',
-                         'args': args})
-        return pickle.loads(rval)
-=======
-                 {'method': 'disassociate_floating_ip',
-                  'args': {'floating_address': floating_ip['address']}})
->>>>>>> 330b3feb
+                         'args': args})