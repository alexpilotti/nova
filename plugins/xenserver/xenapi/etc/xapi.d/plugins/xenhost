--- conflicted
+++ resolved
@@ -284,10 +284,6 @@
     XenAPIPlugin.dispatch(
             {"host_data": host_data,
             "set_host_enabled": set_host_enabled,
-<<<<<<< HEAD
-            "set_power_state": set_power_state})
-=======
             "host_shutdown": host_shutdown,
             "host_reboot": host_reboot,
-            "host_start": host_start})
->>>>>>> f06dee2b
+            "host_start": host_start})